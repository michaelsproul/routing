--- conflicted
+++ resolved
@@ -861,11 +861,7 @@
     }
 
     fn handle_node_approval(&mut self,
-<<<<<<< HEAD
-                            groups: &Vec<(Prefix<XorName>, Vec<PublicId>)>)
-=======
-                            groups: &[(Prefix<XorName>, Vec<PublicId>)])
->>>>>>> 691c058e
+                            sections: &[(Prefix<XorName>, Vec<PublicId>)])
                             -> Evented<Result<(), RoutingError>> {
         let mut events = Evented::empty();
         if self.is_approved {
@@ -873,7 +869,7 @@
             return events.with_value(Ok(()));
         }
 
-        self.peer_mgr.add_prefixes(groups.into_iter().map(|&(prefix, _)| prefix).collect());
+        self.peer_mgr.add_prefixes(sections.into_iter().map(|&(prefix, _)| prefix).collect());
 
         // TODO: is this necessary as this node is not approved as a full node by the section yet
         let our_prefix = *self.peer_mgr.routing_table().our_prefix();
@@ -889,10 +885,10 @@
             debug!("{:?} Failed sending ApprovalConfirmation: {:?}", self, error);
         }
 
-        trace!("{:?} received {:?} on NodeApproval.", self, groups);
-
-        for group in groups {
-            for pub_id in &group.1 {
+        trace!("{:?} received {:?} on NodeApproval.", self, sections);
+
+        for section in sections {
+            for pub_id in &section.1 {
                 if !self.peer_mgr.routing_table().has(pub_id.name()) {
                     debug!("{:?} Sending connection info to {:?} on NodeApproval.",
                            self,
@@ -956,7 +952,7 @@
                 dst: Authority::Section(name),
                 content: response_content,
             };
-            info!("{:?} Sending CandidateApproval {:?} to group.",
+            info!("{:?} Sending CandidateApproval {:?} to section.",
                   self,
                   valid_candidate);
             if let Err(error) = self.send_routing_message(response_msg).extract(&mut result) {
@@ -1139,7 +1135,7 @@
             Ok(Some((true, _, _))) => {
                 /// if connection is in tunnel, vote NO directly, don't carry out profiling
                 /// limitation: joining node ONLY carries out QUORAM valid evaluations
-                info!("{:?} Sending CandidateApproval false to group rejecting {:?}.",
+                info!("{:?} Sending CandidateApproval false to section, rejecting {:?}.",
                       self,
                       public_id.name());
                 let _ = self.send_routing_message(RoutingMessage {
@@ -1152,15 +1148,7 @@
             Ok(Some((false, target_size, seed))) => {
                 let direct_message = DirectMessage::ResourceProof {
                     seed: seed,
-<<<<<<< HEAD
                     target_size: target_size,
-=======
-                    target_size: resource_proof_target_size(self.min_section_size(),
-                                                            self.peer_mgr
-                                                                .routing_table()
-                                                                .our_section()
-                                                                .len()),
->>>>>>> 691c058e
                     difficulty: RESOURCE_PROOF_DIFFICULTY,
                 };
                 let _ = self.send_direct_message(peer_id, direct_message);
