// Copyright 2015 MaidSafe.net limited.
//
// This SAFE Network Software is licensed to you under (1) the MaidSafe.net Commercial License,
// version 1.0 or later, or (2) The General Public License (GPL), version 3, depending on which
// licence you accepted on initial access to the Software (the "Licences").
//
// By contributing code to the SAFE Network Software, or to this project generally, you agree to be
// bound by the terms of the MaidSafe Contributor Agreement.  This, along with the Licenses can be
// found in the root directory of this project at LICENSE, COPYING and CONTRIBUTOR.
//
// Unless required by applicable law or agreed to in writing, the SAFE Network Software distributed
// under the GPL Licence is distributed on an "AS IS" BASIS, WITHOUT WARRANTIES OR CONDITIONS OF ANY
// KIND, either express or implied.
//
// Please review the Licences for the specific language governing permissions and limitations
// relating to use of the SAFE Network Software.

use super::common::{Base, Bootstrapped, USER_MSG_CACHE_EXPIRY_DURATION_SECS};
use QUORUM;
use accumulator::Accumulator;
use ack_manager::{ACK_TIMEOUT_SECS, Ack, AckManager};
use action::Action;
use cache::Cache;
use crust::{ConnectionInfoResult, CrustError, CrustUser, PeerId, PrivConnectionInfo,
            PubConnectionInfo, Service};
use crust::Event as CrustEvent;
use error::{InterfaceError, RoutingError};
use event::Event;
use id::{FullId, PublicId};
use itertools::Itertools;
use log::LogLevel;
use lru_time_cache::LruCache;
use maidsafe_utilities::serialisation;
use messages::{DEFAULT_PRIORITY, DirectMessage, HopMessage, MAX_PART_LEN, Message, MessageContent,
               RoutingMessage, SectionList, SignedMessage, UserMessage, UserMessageCache};
use outbox::EventBox;
use peer_manager::{ConnectionInfoPreparedResult, Peer, PeerManager, PeerState,
                   RESOURCE_PROOF_DURATION_SECS, RoutingConnection, SectionMap};
use rand::{self, Rng};
use resource_proof::ResourceProof;
use routing_message_filter::{FilteringResult, RoutingMessageFilter};
use routing_table::{Authority, OtherMergeDetails, OwnMergeState, Prefix, RemovalDetails, Xorable};
use routing_table::Error as RoutingTableError;
#[cfg(feature = "use-mock-crust")]
use routing_table::RoutingTable;
use rust_sodium::crypto::{box_, sign};
use rust_sodium::crypto::hash::sha256;
use section_list_cache::SectionListCache;
use signature_accumulator::{ACCUMULATION_TIMEOUT_SECS, SignatureAccumulator};
use state_machine::Transition;
use stats::Stats;
use std::{cmp, fmt, iter, mem};
use std::collections::{BTreeSet, HashMap, HashSet, VecDeque};
#[cfg(feature = "use-mock-crust")]
use std::collections::BTreeMap;
use std::fmt::{Debug, Formatter};
use std::time::{Duration, Instant};
use timer::Timer;
use tunnels::Tunnels;
use types::MessageId;
use utils;
use xor_name::XorName;

/// Time (in seconds) after which a `Tick` event is sent.
const TICK_TIMEOUT_SECS: u64 = 60;
/// Time (in seconds) after which a `GetNodeName` request is resent.
const GET_NODE_NAME_TIMEOUT_SECS: u64 = 60 + RESOURCE_PROOF_DURATION_SECS;
/// The number of required leading zero bits for the resource proof
const RESOURCE_PROOF_DIFFICULTY: u8 = 0;
/// The total size of the resource proof data.
const RESOURCE_PROOF_TARGET_SIZE: usize = 250 * 1024 * 1024;
/// Initial delay between a routing table change and sending a `RoutingTableRequest`, in seconds.
const RT_MIN_TIMEOUT_SECS: u64 = 30;
/// Maximal delay between two subsequent `RoutingTableRequest`s, in seconds.
const RT_MAX_TIMEOUT_SECS: u64 = 300;
/// Maximum time a new node will wait to receive `NodeApproval` after receiving a
/// `GetNodeNameResponse`.  This covers the built-in delay of the process and also allows time for
/// the message to accumulate and be sent via four different routes.
const APPROVAL_TIMEOUT_SECS: u64 = RESOURCE_PROOF_DURATION_SECS + ACCUMULATION_TIMEOUT_SECS +
                                   (4 * ACK_TIMEOUT_SECS);
/// Interval between displaying info about ongoing approval progress, in seconds.
const APPROVAL_PROGRESS_INTERVAL_SECS: u64 = 30;
/// Interval between displaying info about current candidate, in seconds.
const CANDIDATE_STATUS_INTERVAL_SECS: u64 = 60;
/// Duration for which `OwnSectionMerge` messages are kept in the cache, in seconds.
const MERGE_TIMEOUT_SECS: u64 = 300;
/// Duration for which to hold the bootstrappers, in seconds.
const BOOTSTRAPPER_HOLD_DUR_SECS: u64 = 300;
/// The number of `SectionUpdateRequests` required to be accumulated for a given `Prefix` before
/// responding to them.
const SECTION_UPDATE_REQUESTS_QUORUM: usize = 3;

pub struct Node {
    ack_mgr: AckManager,
    cacheable_user_msg_cache: UserMessageCache,
    crust_service: Service,
    full_id: FullId,
    get_approval_timer_token: Option<u64>,
    approval_progress_timer_token: Option<u64>,
    approval_expiry_time: Instant,
    is_first_node: bool,
    is_approved: bool,
    /// The queue of routing messages addressed to us. These do not themselves need
    /// forwarding, although they may wrap a message which needs forwarding.
    msg_queue: VecDeque<RoutingMessage>,
    peer_mgr: PeerManager,
    response_cache: Box<Cache>,
    routing_msg_filter: RoutingMessageFilter,
    sig_accumulator: SignatureAccumulator,
    section_list_sigs: SectionListCache,
    stats: Stats,
    tick_timer_token: u64,
    timer: Timer,
    tunnels: Tunnels,
    user_msg_cache: UserMessageCache,
    /// Value which can be set in mock-crust tests to be used as the calculated name for the next
    /// relocation request received by this node.
    next_node_name: Option<XorName>,
    /// The message ID of the current `RoutingTableRequest` we sent to our section.
    rt_msg_id: Option<MessageId>,
    /// The current duration between `RoutingTableRequest`s we send. Doubles with every message.
    rt_timeout: Duration,
    /// The timer token for sending the next `RoutingTableRequest`.
    rt_timer_token: Option<u64>,
    /// `RoutingMessage`s affecting the routing table that arrived before `NodeApproval`.
    routing_msg_backlog: Vec<RoutingMessage>,
    /// Cache of `OwnSectionMerge` messages we have received, by sender section prefix.
    merge_cache: LruCache<Prefix<XorName>, SectionMap>,
    /// The timer token for sending a `CandidateApproval` message.
    candidate_timer_token: Option<u64>,
    /// The timer token for displaying the current candidate status.
    candidate_status_token: Option<u64>,
    /// Map of ResourceProofResponse parts.
    resource_proof_response_parts: HashMap<PeerId, Vec<DirectMessage>>,
    /// Number of expected resource proof challengers.
    challenger_count: usize,
    /// Whether our proxy is expected to be sending us a resource proof challenge (in which case it
    /// will be trivial) or not.
    proxy_is_resource_proof_challenger: bool,
    /// Cache of prefixes of sections other than our own which sent us a message indicating their
    /// section's prefix had changed. The cache is only populated while we're undergoing a merge and
    /// is drained when that merge completes, at which point we send each listed section a
    /// `SectionUpdateRequest`.
    neighbouring_prefix_change_cache: BTreeSet<Prefix<XorName>>,
    /// Accumulator of received `SectionUpdateRequest`s.
    section_update_requests_accumulator: Accumulator<Prefix<XorName>, XorName>,
    /// Hold the kind of bootstrappers.
    bootstrappers: LruCache<PeerId, CrustUser>,
}

impl Node {
    pub fn first(cache: Box<Cache>,
                 crust_service: Service,
                 mut full_id: FullId,
                 min_section_size: usize,
                 timer: Timer)
                 -> Option<Self> {
        let name = XorName(sha256::hash(&full_id.public_id().name().0).0);
        full_id.public_id_mut().set_name(name);

        let mut node = Self::new(cache,
                                 crust_service,
                                 true,
                                 full_id,
                                 min_section_size,
                                 Stats::new(),
                                 timer);
        if let Err(error) = node.crust_service.start_listening_tcp() {
            error!("{:?} Failed to start listening: {:?}", node, error);
            None
        } else {
            debug!("{:?} State changed to node.", node);
            info!("{:?} Started a new network as a seed node.", node);
            Some(node)
        }
    }

    #[cfg_attr(feature = "cargo-clippy", allow(too_many_arguments))]
    pub fn from_bootstrapping(cache: Box<Cache>,
                              crust_service: Service,
                              full_id: FullId,
                              min_section_size: usize,
                              proxy_peer_id: PeerId,
                              proxy_public_id: PublicId,
                              stats: Stats,
                              timer: Timer)
                              -> Option<Self> {
        let mut node = Self::new(cache,
                                 crust_service,
                                 false,
                                 full_id,
                                 min_section_size,
                                 stats,
                                 timer);

        let _ = node.peer_mgr.set_proxy(proxy_peer_id, proxy_public_id);
        if let Err(error) = node.relocate() {
            error!("{:?} Failed to start relocation: {:?}", node, error);
            None
        } else {
            debug!("{:?} State changed to node.", node);
            Some(node)
        }
    }

    #[cfg_attr(feature = "cargo-clippy", allow(too_many_arguments))]
    fn new(cache: Box<Cache>,
           crust_service: Service,
           first_node: bool,
           full_id: FullId,
           min_section_size: usize,
           stats: Stats,
           timer: Timer)
           -> Self {
        let public_id = *full_id.public_id();
        let tick_period = Duration::from_secs(TICK_TIMEOUT_SECS);
        let tick_timer_token = timer.schedule(tick_period);
        let user_msg_cache_duration = Duration::from_secs(USER_MSG_CACHE_EXPIRY_DURATION_SECS);
        Node {
            ack_mgr: AckManager::new(),
            cacheable_user_msg_cache:
                UserMessageCache::with_expiry_duration(user_msg_cache_duration),
            crust_service: crust_service,
            full_id: full_id,
            get_approval_timer_token: None,
            approval_progress_timer_token: None,
            approval_expiry_time: Instant::now(),
            is_first_node: first_node,
            is_approved: first_node,
            msg_queue: VecDeque::new(),
            peer_mgr: PeerManager::new(min_section_size, public_id),
            response_cache: cache,
            routing_msg_filter: RoutingMessageFilter::new(),
            sig_accumulator: Default::default(),
            section_list_sigs: SectionListCache::new(),
            stats: stats,
            tick_timer_token: tick_timer_token,
            timer: timer,
            tunnels: Default::default(),
            user_msg_cache: UserMessageCache::with_expiry_duration(user_msg_cache_duration),
            next_node_name: None,
            rt_msg_id: None,
            rt_timeout: Duration::from_secs(RT_MIN_TIMEOUT_SECS),
            rt_timer_token: None,
            routing_msg_backlog: vec![],
            merge_cache: LruCache::with_expiry_duration(Duration::from_secs(MERGE_TIMEOUT_SECS)),
            candidate_timer_token: None,
            candidate_status_token: None,
            resource_proof_response_parts: HashMap::new(),
            challenger_count: 0,
            proxy_is_resource_proof_challenger: false,
            neighbouring_prefix_change_cache: BTreeSet::new(),
            section_update_requests_accumulator:
                Accumulator::with_duration(SECTION_UPDATE_REQUESTS_QUORUM,
                                           Duration::from_secs(MERGE_TIMEOUT_SECS)),
            bootstrappers:
                LruCache::with_expiry_duration(Duration::from_secs(BOOTSTRAPPER_HOLD_DUR_SECS)),
        }
    }

    fn update_stats(&mut self) {
        let old_client_num = self.stats.cur_client_num;
        self.stats.cur_client_num = self.peer_mgr.client_num();
        if self.stats.cur_client_num != old_client_num {
            if self.stats.cur_client_num > old_client_num {
                self.stats.cumulative_client_num += self.stats.cur_client_num - old_client_num;
            }
            if self.is_approved {
                info!(target: "routing_stats", "{:?} - Connected clients: {}, cumulative: {}",
                  self,
                  self.stats.cur_client_num,
                  self.stats.cumulative_client_num);
            }
        }
        if self.stats.tunnel_connections != self.tunnels.tunnel_count() ||
           self.stats.tunnel_client_pairs != self.tunnels.client_count() {
            self.stats.tunnel_connections = self.tunnels.tunnel_count();
            self.stats.tunnel_client_pairs = self.tunnels.client_count();
            if self.is_approved {
                info!(target: "routing_stats",
                      "{:?} - Indirect connections: {}, tunnelling for: {}",
                      self,
                      self.stats.tunnel_connections,
                      self.stats.tunnel_client_pairs);
            }
        }

        if self.stats.cur_routing_table_size != self.peer_mgr.routing_table().len() {
            self.stats.cur_routing_table_size = self.peer_mgr.routing_table().len();
            if self.is_approved {
                self.print_rt_size();
            }
        }
    }

    fn print_rt_size(&self) {
        const TABLE_LVL: LogLevel = LogLevel::Info;
        if log_enabled!(TABLE_LVL) {
            let status_str = format!("{:?} {:?} - Routing Table size: {:3}",
                                     self,
                                     self.crust_service.id(),
                                     self.stats.cur_routing_table_size);
            let network_estimate = match self.peer_mgr.routing_table().network_size_estimate() {
                (n, true) => format!("Exact network size: {}", n),
                (n, false) => format!("Estimated network size: {}", n),
            };
            let sep_len = cmp::max(status_str.len(), network_estimate.len());
            let sep_str = iter::repeat('-').take(sep_len).collect::<String>();
            log!(target: "routing_stats", TABLE_LVL, " -{}- ", sep_str);
            log!(target: "routing_stats", TABLE_LVL, "| {:<1$} |", status_str, sep_len);
            log!(target: "routing_stats", TABLE_LVL, "| {:<1$} |", network_estimate, sep_len);
            log!(target: "routing_stats", TABLE_LVL, " -{}- ", sep_str);
        }
    }

    pub fn handle_action(&mut self, action: Action, outbox: &mut EventBox) -> Transition {
        match action {
            Action::ClientSendRequest { result_tx, .. } => {
                let _ = result_tx.send(Err(InterfaceError::InvalidState));
            }
            Action::NodeSendMessage {
                src,
                dst,
                content,
                priority,
                result_tx,
            } => {
                let result = match self.send_user_message(src, dst, content, priority) {
                    Err(RoutingError::Interface(err)) => Err(err),
                    Err(_) | Ok(()) => Ok(()),
                };

                let _ = result_tx.send(result);
            }
            Action::Name { result_tx } => {
                let _ = result_tx.send(*self.name());
            }
            Action::Timeout(token) => {
                if let Transition::Terminate = self.handle_timeout(token, outbox) {
                    return Transition::Terminate;
                }
            }
            Action::Terminate => {
                return Transition::Terminate;
            }
        }

        self.handle_routing_messages(outbox);
        self.update_stats();
        Transition::Stay
    }

    pub fn handle_crust_event(&mut self,
                              crust_event: CrustEvent,
                              outbox: &mut EventBox)
                              -> Transition {
        match crust_event {
            CrustEvent::BootstrapAccept(peer_id, peer_kind) => {
                self.handle_bootstrap_accept(peer_id, peer_kind)
            }
            CrustEvent::BootstrapConnect(peer_id, _) => {
                self.handle_bootstrap_connect(peer_id, outbox)
            }
            CrustEvent::ConnectSuccess(peer_id) => self.handle_connect_success(peer_id),
            CrustEvent::ConnectFailure(peer_id) => self.handle_connect_failure(peer_id),
            CrustEvent::LostPeer(peer_id) => {
                if let Transition::Terminate = self.handle_lost_peer(peer_id, outbox) {
                    return Transition::Terminate;
                }
            }
            CrustEvent::NewMessage(peer_id, bytes) => {
                match self.handle_new_message(peer_id, bytes, outbox) {
                    Err(RoutingError::FilterCheckFailed) |
                    Ok(_) => (),
                    Err(err) => debug!("{:?} - {:?}", self, err),
                }
            }
            CrustEvent::ConnectionInfoPrepared(ConnectionInfoResult {
                                                   result_token,
                                                   result,
                                               }) => {
                self.handle_connection_info_prepared(result_token, result)
            }
            CrustEvent::ListenerStarted(port) => {
                trace!("{:?} Listener started on port {}.", self, port);
                self.crust_service.set_service_discovery_listen(true);
                return Transition::Stay;
            }
            CrustEvent::ListenerFailed => {
                error!("{:?} Failed to start listening.", self);
                outbox.send_event(Event::Terminate);
                return Transition::Terminate;
            }
            CrustEvent::WriteMsgSizeProhibitive(peer_id, msg) => {
                error!("{:?} Failed to send {}-byte message to {:?}. Message too large.",
                       self,
                       msg.len(),
                       peer_id);
            }
            _ => {
                debug!("{:?} - Unhandled crust event: {:?}", self, crust_event);
            }
        }

        self.handle_routing_messages(outbox);
        self.update_stats();
        Transition::Stay
    }

    fn handle_routing_messages(&mut self, outbox: &mut EventBox) {
        while let Some(routing_msg) = self.msg_queue.pop_front() {
            if self.in_authority(&routing_msg.dst) {
                if let Err(err) = self.dispatch_routing_message(routing_msg, outbox) {
                    debug!("{:?} Routing message dispatch failed: {:?}", self, err);
                }
            }
        }
    }

    fn handle_bootstrap_accept(&mut self, peer_id: PeerId, peer_kind: CrustUser) {
        trace!("{:?} Received BootstrapAccept from {:?} as {:?}.",
               self,
               peer_id,
               peer_kind);
        if let Some(peer) = self.bootstrappers.insert(peer_id, peer_kind) {
            trace!("{:?} Replacing Bootstrapper {:?} who was previously registered as {:?}",
                   self,
                   peer_id,
                   peer);
        }
        // TODO: Keep track of that peer to make sure we receive a message from them.
    }

    fn handle_bootstrap_connect(&mut self, peer_id: PeerId, outbox: &mut EventBox) {
        // A mature node doesn't need a bootstrap connection
        self.disconnect_peer(&peer_id, Some(outbox))
    }

    fn handle_connect_success(&mut self, peer_id: PeerId) {
        if peer_id == self.crust_service.id() {
            debug!("{:?} Received ConnectSuccess event with our Crust peer ID.",
                   self);
            return;
        }
        if !self.crust_service.is_peer_whitelisted(&peer_id) {
            debug!("{:?} Received ConnectSuccess, but {:?} is not whitelisted.",
                   self,
                   peer_id);
            self.disconnect_peer(&peer_id, None);
            return;
        }

        // Remove tunnel connection if we have one for this peer already
        if let Some(tunnel_id) = self.tunnels.remove_tunnel_for(&peer_id) {
            debug!("{:?} Removing unwanted tunnel for {:?}", self, peer_id);
            let message = DirectMessage::TunnelDisconnect(peer_id);
            self.send_direct_message(tunnel_id, message);
        } else if let Some(pub_id) = self.peer_mgr.get_routing_peer(&peer_id) {
            warn!("{:?} Received ConnectSuccess from {:?}, but node {:?} is already in routing \
                   state in peer_map.",
                  self,
                  peer_id,
                  pub_id.name());
            return;
        }

        self.peer_mgr.connected_to(&peer_id);

        let id_type = if self.is_approved {
            "NodeIdentify"
        } else {
            "CandidateIdentify"
        };
        debug!("{:?} Received ConnectSuccess from {:?}. Sending {}.",
               self,
               peer_id,
               id_type);
        self.send_node_identify(peer_id);
    }

    fn handle_connect_failure(&mut self, peer_id: PeerId) {
        if peer_id == self.crust_service.id() {
            debug!("{:?} Received ConnectFailure event with our Crust peer ID.",
                   self);
            return;
        }

        if let Some(&pub_id) = self.peer_mgr.get_connecting_peer(&peer_id) {
            debug!("{:?} Failed to connect to peer {:?} with pub_id {:?}.",
                   self,
                   peer_id,
                   pub_id);
            if self.tunnels.tunnel_for(&peer_id).is_none() {
                self.find_tunnel_for_peer(peer_id, &pub_id);
            } else {
                debug!("{:?} already has tunnel to peer {:?} with pub_id {:?}.",
                       self,
                       peer_id,
                       pub_id);
            }
        }
    }

    fn find_tunnel_for_peer(&mut self, peer_id: PeerId, pub_id: &PublicId) {
        for (name, dst_peer_id) in self.peer_mgr.set_searching_for_tunnel(peer_id, *pub_id) {
            trace!("{:?} Asking {:?} to serve as a tunnel for {:?}.",
                   self,
                   name,
                   peer_id);
            let tunnel_request = DirectMessage::TunnelRequest(peer_id);
            self.send_direct_message(dst_peer_id, tunnel_request);
        }
    }

    fn handle_new_message(&mut self,
                          peer_id: PeerId,
                          bytes: Vec<u8>,
                          outbox: &mut EventBox)
                          -> Result<(), RoutingError> {
        match serialisation::deserialise(&bytes) {
            Ok(Message::Hop(hop_msg)) => self.handle_hop_message(hop_msg, peer_id),
            Ok(Message::Direct(direct_msg)) => {
                self.handle_direct_message(direct_msg, peer_id, outbox)
            }
            Ok(Message::TunnelDirect { content, src, dst }) => {
                if dst == self.crust_service.id() {
                    if self.tunnels.tunnel_for(&src) == Some(&peer_id) {
                        self.handle_direct_message(content, src, outbox)
                    } else {
                        debug!("{:?} Message recd via unregistered tunnel node {:?} from src {:?}",
                               self,
                               peer_id,
                               src);
                        Err(RoutingError::InvalidDestination)
                    }
                } else if self.tunnels.has_clients(src, dst) {
                    self.send_or_drop(&dst, bytes, content.priority());
                    Ok(())
                } else if !self.peer_mgr.can_tunnel_for(&src, &dst) {
                    debug!("{:?} Can no longer accept as a tunnel node for {:?} - {:?}",
                           self,
                           src,
                           dst);
                    self.send_direct_message(src, DirectMessage::TunnelClosed(dst));
                    Err(RoutingError::InvalidDestination)
                } else if match content {
                              DirectMessage::CandidateIdentify { .. } |
                              DirectMessage::NodeIdentify { .. } => true,
                              _ => false,
                          } && self.tunnels.accept_clients(src, dst) {
                    debug!("{:?} Agreed to act as tunnel node for {:?} - {:?}",
                           self,
                           src,
                           dst);

                    self.send_direct_message(dst, DirectMessage::TunnelSuccess(src));
                    self.send_or_drop(&dst, bytes, content.priority());
                    Ok(())
                } else {
                    debug!("{:?} Invalid TunnelDirect message received via {:?}: {:?} -> {:?} \
                            {:?}",
                           self,
                           peer_id,
                           src,
                           dst,
                           content);
                    Err(RoutingError::InvalidDestination)
                }
            }
            Ok(Message::TunnelHop { content, src, dst }) => {
                if dst == self.crust_service.id() {
                    self.handle_hop_message(content, src)
                } else if self.tunnels.has_clients(src, dst) {
                    self.send_or_drop(&dst, bytes, content.content.priority());
                    Ok(())
                } else {
                    debug!("{:?} Invalid TunnelHop message received via {:?}: {:?} -> {:?} {:?}",
                           self,
                           peer_id,
                           src,
                           dst,
                           content);
                    Err(RoutingError::InvalidDestination)
                }
            }
            Err(error) => Err(RoutingError::SerialisationError(error)),
        }
    }

    // Deconstruct a `DirectMessage` and handle or forward as appropriate.
    fn handle_direct_message(&mut self,
                             direct_message: DirectMessage,
                             peer_id: PeerId,
                             outbox: &mut EventBox)
                             -> Result<(), RoutingError> {
        use messages::DirectMessage::*;
        match direct_message {
            MessageSignature(digest, sig) => self.handle_message_signature(digest, sig, peer_id)?,
            SectionListSignature(section_list, sig) => {
                self.handle_section_list_signature(peer_id, section_list, sig)?
            }
            ClientIdentify {
                ref serialised_public_id,
                ref signature,
                client_restriction,
            } => {
                let drop = match self.bootstrappers.remove(&peer_id) {
                    Some(kind) => {
                        if kind == CrustUser::Client && client_restriction ||
                           kind == CrustUser::Node && !client_restriction {
                            false
                        } else {
                            debug!("{:?} Peer bootstrapped to us as {:?} but is sending messages \
                                    as a with client_restriction: {}",
                                   self,
                                   kind,
                                   client_restriction);
                            true
                        }
                    }
                    None => {
                        debug!("{:?} No mention of peer {:?} as a bootstrapper",
                               self,
                               peer_id);
                        true
                    }
                };
                if drop {
                    return Ok(self.disconnect_peer(&peer_id, Some(outbox)));
                }

                if let Ok(public_id) = verify_signed_public_id(serialised_public_id, signature) {
                    self.handle_client_identify(public_id, peer_id, client_restriction, outbox)
                } else {
                    warn!("{:?} Signature check failed in ClientIdentify, so dropping connection \
                           {:?}.",
                          self,
                          peer_id);
                    self.disconnect_peer(&peer_id, Some(outbox));
                }
            }
            NodeIdentify {
                ref serialised_public_id,
                ref signature,
            } => {
                if let Ok(public_id) = verify_signed_public_id(serialised_public_id, signature) {
                    debug!("{:?} Handling NodeIdentify from {:?}.",
                           self,
                           public_id.name());
                    self.add_to_routing_table(&public_id, &peer_id, outbox);
                } else {
                    warn!("{:?} Signature check failed in NodeIdentify, so dropping peer {:?}.",
                          self,
                          peer_id);
                    self.disconnect_peer(&peer_id, Some(outbox));
                }
            }
            CandidateIdentify {
                ref serialised_public_id,
                ref signature,
            } => {
                if let Ok(public_id) = verify_signed_public_id(serialised_public_id, signature) {
                    self.handle_candidate_identify(public_id, peer_id, outbox);
                } else {
                    warn!("{:?} Signature check failed in CandidateIdentify, so dropping peer \
                           {:?}.",
                          self,
                          peer_id);
                    self.disconnect_peer(&peer_id, Some(outbox));
                }
            }
            TunnelRequest(dst_id) => self.handle_tunnel_request(peer_id, dst_id),
            TunnelSuccess(dst_id) => self.handle_tunnel_success(peer_id, dst_id),
            TunnelClosed(dst_id) => self.handle_tunnel_closed(peer_id, dst_id, outbox),
            TunnelDisconnect(dst_id) => self.handle_tunnel_disconnect(peer_id, dst_id),
            ResourceProof {
                seed,
                target_size,
                difficulty,
            } => self.handle_resource_proof_request(peer_id, seed, target_size, difficulty)?,
            ResourceProofResponseReceipt => {
                self.handle_resource_proof_response_receipt(peer_id);
            }
            ResourceProofResponse {
                part_index,
                part_count,
                proof,
                leading_zero_bytes,
            } => {
                self.handle_resource_proof_response(peer_id,
                                                    part_index,
                                                    part_count,
                                                    proof,
                                                    leading_zero_bytes);
            }
            msg @ BootstrapIdentify { .. } |
            msg @ BootstrapDeny => {
                debug!("{:?} Unhandled direct message: {:?}", self, msg);
            }
        }
        Ok(())
    }

    // Handle a signature of a `SignedMessage`, and if we have enough to verify the signed
    // message then handle that.
    fn handle_message_signature(&mut self,
                                digest: sha256::Digest,
                                sig: sign::Signature,
                                peer_id: PeerId)
                                -> Result<(), RoutingError> {
        if let Some(&pub_id) = self.peer_mgr.get_routing_peer(&peer_id) {
            let min_section_size = self.min_section_size();
            if let Some((signed_msg, route)) =
                self.sig_accumulator
                    .add_signature(min_section_size, digest, sig, pub_id) {
                let hop = *self.name(); // we accumulated the message, so now we act as the last hop
                return self.handle_signed_message(signed_msg, route, hop, &BTreeSet::new());
            }
        } else {
            debug!("{:?} Received message signature from unknown peer {:?}",
                   self,
                   peer_id);
        }
        Ok(())
    }

    fn get_section(&self, prefix: &Prefix<XorName>) -> Result<BTreeSet<XorName>, RoutingError> {
        let section = self.peer_mgr
            .routing_table()
            .get_section(&prefix.lower_bound())
            .ok_or(RoutingError::InvalidSource)?
            .iter()
            .cloned()
            .collect();
        Ok(section)
    }

    fn get_section_list(&self, prefix: &Prefix<XorName>) -> Result<SectionList, RoutingError> {
        Ok(SectionList::new(*prefix,
                            self.peer_mgr.get_pub_ids(&self.get_section(prefix)?)))
    }

    /// Sends a signature for the list of members of a section with prefix `prefix` to our whole
    /// section if `dst` is `None`, or to the given node if it is `Some(name)`
    fn send_section_list_signature(&mut self, prefix: Prefix<XorName>, dst: Option<XorName>) {
        let section = match self.get_section_list(&prefix) {
            Ok(section) => section,
            Err(err) => {
                debug!("{:?} Error getting section list for {:?}: {:?}",
                       self,
                       prefix,
                       err);
                return;
            }
        };
        let serialised = match serialisation::serialise(&section) {
            Ok(serialised) => serialised,
            Err(err) => {
                warn!("{:?} Error serialising section list for {:?}: {:?}",
                      self,
                      prefix,
                      err);
                return;
            }
        };
        let sig = sign::sign_detached(&serialised, self.full_id.signing_private_key());

        self.section_list_sigs
            .add_signature(prefix,
                           *self.full_id.public_id(),
                           section.clone(),
                           sig,
                           self.peer_mgr.routing_table().our_section().len());

        // this defines whom we are sending signature to: our section if dst is None, or given
        // name if it's Some
        let peers = if let Some(dst) = dst {
            self.peer_mgr
                .get_peer_id(&dst)
                .into_iter()
                .cloned()
                .collect_vec()
        } else {
            self.peer_mgr
                .routing_table()
                .our_section()
                .into_iter()
                .filter(|&x| *x != *self.name())    // we don't want to send to ourselves
                .filter_map(|x| self.peer_mgr.get_peer_id(x))   // map names to peer ids
                .cloned()
                .collect_vec()
        };

        for peer_id in peers {
            let msg = DirectMessage::SectionListSignature(section.clone(), sig);
            self.send_direct_message(peer_id, msg);
        }
    }

    fn handle_section_list_signature(&mut self,
                                     peer_id: PeerId,
                                     section_list: SectionList,
                                     sig: sign::Signature)
                                     -> Result<(), RoutingError> {
        let src_pub_id = self.peer_mgr
            .get_routing_peer(&peer_id)
            .ok_or(RoutingError::InvalidSource)?;
        let serialised = serialisation::serialise(&section_list)?;
        if sign::verify_detached(&sig, &serialised, src_pub_id.signing_public_key()) {
            self.section_list_sigs
                .add_signature(section_list.prefix,
                               *src_pub_id,
                               section_list,
                               sig,
                               self.peer_mgr.routing_table().our_section().len());
            Ok(())
        } else {
            Err(RoutingError::FailedSignature)
        }
    }

    fn handle_hop_message(&mut self,
                          hop_msg: HopMessage,
                          peer_id: PeerId)
                          -> Result<(), RoutingError> {
        let hop_name = if let Some(peer) = self.peer_mgr.get_connected_peer(&peer_id) {
            hop_msg.verify(peer.pub_id().signing_public_key())?;

            match *peer.state() {
                PeerState::Client => {
                    self.check_valid_client_message(hop_msg.content.routing_message())?;
                    *self.name()
                }
                PeerState::JoiningNode => *self.name(),
                _ => *peer.name(),
            }
        } else {
            debug!("{:?} Can't find sender {:?} of {:?}",
                   self,
                   peer_id,
                   hop_msg);
            // TODO - We could return `UnknownConnection` here and not handle the message, but we
            //        could be handling a tunnelled message here immediately after the tunnel
            //        closed.  Since we no longer have the peer's name available, we just use our
            //        own instead, as this is almost equivalent to passing no name at all.
            *self.name()
        };

        let HopMessage {
            content,
            route,
            sent_to,
            ..
        } = hop_msg;
        self.handle_signed_message(content, route, hop_name, &sent_to)
    }

    // Acknowledge reception of the message and broadcast to our section if necessary
    // The function is only called when we are in the destination authority
    fn ack_and_broadcast(&mut self,
                         signed_msg: &SignedMessage,
                         route: u8,
                         hop_name: XorName,
                         sent_to: &BTreeSet<XorName>) {
        self.send_ack(signed_msg.routing_message(), route);
        // If the destination is our section we need to forward it to the rest of the section
        if signed_msg.routing_message().dst.is_multiple() {
            if let Err(error) = self.send_signed_message(signed_msg, route, &hop_name, sent_to) {
                debug!("{:?} Failed to send {:?}: {:?}", self, signed_msg, error);
            }
        }
    }

    // Verify the message, then, if it is for us, handle the enclosed routing message; if not,
    // forward it.
    fn handle_signed_message(&mut self,
                             signed_msg: SignedMessage,
                             route: u8,
                             hop_name: XorName,
                             sent_to: &BTreeSet<XorName>)
                             -> Result<(), RoutingError> {
        signed_msg.check_integrity(self.min_section_size())?;

        // TODO(MAID-1677): Remove this once messages are fully validated.
        // Expect group/section messages to be sent by at least a quorum of `min_section_size`.
        if self.our_prefix().bit_count() > 0 && signed_msg.routing_message().src.is_multiple() &&
           signed_msg.src_size() * 100 < QUORUM * self.min_section_size() {
            warn!("{:?} Not enough signatures in {:?}.", self, signed_msg);
            return Err(RoutingError::NotEnoughSignatures);
        }

        match self.routing_msg_filter
                  .filter_incoming(signed_msg.routing_message(), route) {
            FilteringResult::KnownMessageAndRoute => {
                return Ok(());
            }
            frslt @ FilteringResult::KnownMessage |
            frslt @ FilteringResult::NewMessage => {
                if self.in_authority(&signed_msg.routing_message().dst) {
                    self.ack_and_broadcast(&signed_msg, route, hop_name, sent_to);
                    if frslt == FilteringResult::NewMessage {
                        // if addressed to us, then we just queue it and return
                        self.msg_queue
                            .push_back(signed_msg.into_routing_message());
                    }
                    return Ok(());
                }
            }
        }

        if self.respond_from_cache(signed_msg.routing_message(), route)? {
            return Ok(());
        }

        if let Err(error) = self.send_signed_message(&signed_msg, route, &hop_name, sent_to) {
            debug!("{:?} Failed to send {:?}: {:?}", self, signed_msg, error);
        }

        Ok(())
    }

    fn dispatch_routing_message(&mut self,
                                routing_msg: RoutingMessage,
                                outbox: &mut EventBox)
                                -> Result<(), RoutingError> {
        use messages::MessageContent::*;
        use Authority::{Client, ManagedNode, PrefixSection, Section};

        if !self.is_approved {
            match routing_msg.content {
                SectionSplit(..) |
                OwnSectionMerge(..) |
                OtherSectionMerge(..) |
                ExpectCandidate { .. } |
                AcceptAsCandidate { .. } |
                CandidateApproval { .. } |
                ConnectionInfoRequest { .. } |
                SectionUpdateRequest { .. } |
                SectionUpdate { .. } |
                RoutingTableRequest(..) |
                RoutingTableResponse { .. } |
                UserMessagePart { .. } => {
                    // These messages should not be handled before node approval
                    trace!("{:?} Not approved yet. Delaying message handling: {:?}",
                           self,
                           routing_msg);
                    self.routing_msg_backlog.push(routing_msg);
                    return Ok(());
                }
                GetNodeName { .. } |
                ConnectionInfoResponse { .. } |
                GetNodeNameResponse { .. } |
                Ack(..) |
                NodeApproval { .. } => {
                    // Handle like normal
                }
            }
        }

        match routing_msg.content {
            Ack(..) |
            RoutingTableRequest(..) |
            UserMessagePart { .. } => (),
            _ => trace!("{:?} Got routing message {:?}.", self, routing_msg),
        }

        match (routing_msg.content, routing_msg.src, routing_msg.dst) {
            (GetNodeName {
                 current_id,
                 message_id,
             },
             Client {
                 client_key,
                 proxy_node_name,
                 peer_id,
             },
             Section(dst_name)) => {
                self.handle_get_node_name_request(current_id,
                                                  client_key,
                                                  proxy_node_name,
                                                  dst_name,
                                                  peer_id,
                                                  message_id)
            }
            (GetNodeNameResponse {
                 relocated_id,
                 section,
                 ..
             },
             Section(_),
             dst) => Ok(self.handle_get_node_name_response(relocated_id, section, dst, outbox)),
            (ExpectCandidate {
                 expect_id,
                 client_auth,
                 message_id,
             },
             Section(_),
             Section(_)) => {
                self.handle_expect_candidate(expect_id, client_auth, message_id, outbox)
            }
            (AcceptAsCandidate {
                 expect_id,
                 client_auth,
                 message_id,
             },
             Section(_),
             Section(_)) => {
                self.handle_accept_as_candidate(expect_id, client_auth, message_id, outbox)
            }
            (ConnectionInfoRequest {
                 encrypted_conn_info,
                 nonce,
                 pub_id,
                 msg_id,
             },
             src @ Client { .. },
             dst @ ManagedNode(_)) |
            (ConnectionInfoRequest {
                 encrypted_conn_info,
                 nonce,
                 pub_id,
                 msg_id,
             },
             src @ ManagedNode(_),
             dst @ ManagedNode(_)) => {
                self.handle_connection_info_request(encrypted_conn_info,
                                                    nonce,
                                                    pub_id,
                                                    msg_id,
                                                    src,
                                                    dst,
                                                    outbox)
            }
            (ConnectionInfoResponse {
                 encrypted_conn_info,
                 nonce,
                 pub_id,
                 msg_id,
             },
             ManagedNode(src_name),
             dst @ Client { .. }) |
            (ConnectionInfoResponse {
                 encrypted_conn_info,
                 nonce,
                 pub_id,
                 msg_id,
             },
             ManagedNode(src_name),
             dst @ ManagedNode(_)) => {
                self.handle_connection_info_response(encrypted_conn_info,
                                                     nonce,
                                                     pub_id,
                                                     msg_id,
                                                     src_name,
                                                     dst)
            }
            (CandidateApproval {
                 candidate_id,
                 client_auth,
                 ..
             },
             Section(_),
             Section(_)) => self.handle_candidate_approval(candidate_id, client_auth, outbox),
            (NodeApproval { sections }, Section(_), Client { .. }) => {
                self.handle_node_approval(&sections, outbox)
            }
            (SectionUpdateRequest { our_prefix }, ManagedNode(src), PrefixSection(_)) => {
                self.handle_section_update_request(our_prefix, src);
                Ok(())
            }
            (SectionUpdate {
                 prefix,
                 version,
                 members,
             },
             Section(_),
             PrefixSection(_)) => self.handle_section_update(prefix, version, members, outbox),
            (RoutingTableRequest(msg_id, digest), src @ ManagedNode(_), dst @ Section(_)) => {
                self.handle_rt_req(msg_id, digest, src, dst)
            }
            (RoutingTableResponse {
                 prefix,
                 version,
                 members,
                 message_id,
             },
             Section(_),
             ManagedNode(_)) => self.handle_rt_rsp(prefix, version, members, message_id, outbox),
            (SectionSplit(prefix, version, joining_node), PrefixSection(_), PrefixSection(_)) => {
                self.handle_section_split(prefix, version, joining_node, outbox)
            }
            (OwnSectionMerge(sections),
             PrefixSection(sender_prefix),
             PrefixSection(merge_prefix)) => {
                self.handle_own_section_merge(sender_prefix, merge_prefix, sections, outbox)
            }
            (OtherSectionMerge(section, version),
             PrefixSection(merge_prefix),
             PrefixSection(_)) => {
                self.handle_other_section_merge(merge_prefix, version, section, outbox)
            }
            (Ack(ack, _), _, _) => self.handle_ack_response(ack),
            (UserMessagePart {
                 hash,
                 part_count,
                 part_index,
                 payload,
                 ..
             },
             src,
             dst) => {
                if let Some(msg) = self.user_msg_cache
                       .add(hash, part_count, part_index, payload) {
                    self.stats().count_user_message(&msg);
                    outbox.send_event(msg.into_event(src, dst));
                }
                Ok(())
            }
            (content, src, dst) => {
                debug!("{:?} Unhandled routing message {:?} from {:?} to {:?}",
                       self,
                       content,
                       src,
                       dst);
                Err(RoutingError::BadAuthority)
            }
        }
    }

    fn handle_candidate_approval(&mut self,
                                 candidate_id: PublicId,
                                 client_auth: Authority<XorName>,
                                 outbox: &mut EventBox)
                                 -> Result<(), RoutingError> {
        for peer_id in self.peer_mgr.remove_expired_candidates() {
            self.disconnect_peer(&peer_id, Some(outbox));
        }

        // Once the joining node joined, it may receive the vote regarding itself.
        // Or a node may receive CandidateApproval before connection established.
        // If we are not connected to the candidate, we do not want to add them
        // to our RT.
        let opt_peer_id = match self.peer_mgr
                  .handle_candidate_approval(*candidate_id.name(), client_auth) {
            Ok(peer_id) => peer_id,
            Err(_) => {
                let src = Authority::ManagedNode(*self.name());
                if let Err(error) = self.send_connection_info_request(candidate_id,
                                                                      src,
                                                                      client_auth,
                                                                      outbox) {
                    debug!("{:?} - Failed to send connection info to {:?}: {:?}",
                           self,
                           candidate_id,
                           error);
                }
                None
            }
        };

        info!("{:?} Our section with {:?} has approved candidate {}.",
              self,
              self.our_prefix(),
              candidate_id.name());
        if self.we_want_to_merge() || self.they_want_to_merge() {
            debug!("{:?} Not sending NodeApproval since our section is currently merging.",
                   self);
        } else if !self.peer_mgr.routing_table().is_valid() {
            debug!("{:?} Not sending NodeApproval since our routing table isn't valid.",
                   self);
        } else {
            let src = Authority::Section(*candidate_id.name());
            // Send the _current_ routing table. If this doesn't accumulate, we expect the candidate
            // to disconnect from us.
            let content =
                MessageContent::NodeApproval { sections: self.peer_mgr.pub_ids_by_section() };
            if let Err(error) = self.send_routing_message(src, client_auth, content) {
                debug!("{:?} Failed sending NodeApproval to {}: {:?}",
                       self,
                       candidate_id.name(),
                       error);
            }
        }

        if let Some(peer_id) = opt_peer_id {
            self.add_to_routing_table(&candidate_id, &peer_id, outbox);
        }
        Ok(())
    }

    fn handle_node_approval(&mut self,
                            sections: &SectionMap,
                            outbox: &mut EventBox)
                            -> Result<(), RoutingError> {
        if self.is_approved {
            warn!("{:?} Received duplicate NodeApproval.", self);
            return Ok(());
        }

        let mapped_sections = sections
            .iter()
            .map(|(prefix, section)| {
                     let names: BTreeSet<XorName> =
                         section.iter().map(|pub_id| *pub_id.name()).collect();
                     (*prefix, names)
                 })
            .collect();
        if let Err(error) = self.peer_mgr
               .routing_table()
               .check_node_approval_msg(mapped_sections) {
            info!("{:?} Received invalid sections in NodeApproval: {:?}. Restarting.",
                  self,
                  error);
            outbox.send_event(Event::RestartRequired);
            return Err(From::from(error));
        }

        self.get_approval_timer_token = None;
        self.approval_progress_timer_token = None;
        if let Err(error) = self.peer_mgr
               .add_prefixes(sections
                                 .iter()
                                 .map(|(pfx, &(v, _))| (v, *pfx))
                                 .collect()) {
            info!("{:?} Received invalid prefixes in NodeApproval: {:?}. Restarting.",
                  self,
                  error);
            outbox.send_event(Event::RestartRequired);
            return Err(error);
        }

        self.is_approved = true;
        outbox.send_event(Event::Connected);
        for name in self.peer_mgr.routing_table().iter() {
            // TODO: try to remove this as safe_core/safe_vault may not require this notification
            outbox.send_event(Event::NodeAdded(*name, self.peer_mgr.routing_table().clone()));
        }

        let our_prefix = *self.our_prefix();
        self.send_section_list_signature(our_prefix, None);

        for &(_, ref section) in sections.values() {
            for pub_id in section.iter() {
                if !self.peer_mgr.routing_table().has(pub_id.name()) {
                    self.peer_mgr.expect_peer(pub_id);
                    debug!("{:?} Sending connection info to {:?} on NodeApproval.",
                           self,
                           pub_id);
                    let src = Authority::ManagedNode(*self.name());
                    let node_auth = Authority::ManagedNode(*pub_id.name());
                    if let Err(error) = self.send_connection_info_request(*pub_id,
                                                                          src,
                                                                          node_auth,
                                                                          outbox) {
                        debug!("{:?} - Failed to send connection info to {:?}: {:?}",
                               self,
                               pub_id,
                               error);
                    }
                }
            }
        }

        info!("{:?} Resource proof challenges completed. This node has been approved to join the \
               network!",
              self);
        trace!("{:?} Node approval completed. Prefixes: {:?}",
               self,
               self.peer_mgr.routing_table().prefixes());
        self.print_rt_size();
        self.stats.enable_logging();

        let backlog = mem::replace(&mut self.routing_msg_backlog, vec![]);
        backlog
            .into_iter()
            .rev()
            .foreach(|msg| self.msg_queue.push_front(msg));
        self.resource_proof_response_parts.clear();
        self.reset_rt_timer();
        self.candidate_status_token =
            Some(self.timer
                     .schedule(Duration::from_secs(CANDIDATE_STATUS_INTERVAL_SECS)));
        Ok(())
    }

    fn handle_resource_proof_request(&mut self,
                                     peer_id: PeerId,
                                     seed: Vec<u8>,
                                     target_size: usize,
                                     difficulty: u8)
                                     -> Result<(), RoutingError> {
        if self.resource_proof_response_parts.is_empty() {
            info!("{:?} Starting approval process to test this node's resources. This will take \
                   at least {} seconds.",
                  self,
                  RESOURCE_PROOF_DURATION_SECS);
        }
        let start = Instant::now();
        let rp_object = ResourceProof::new(target_size, difficulty);
        let mut proof = rp_object.create_proof_data(&seed);
        let leading_zero_bytes = rp_object.create_proof(&mut proof);
        let elapsed = start.elapsed();
        let parts = proof
            .into_iter()
            .chunks(MAX_PART_LEN)
            .into_iter()
            .map(|chunk| chunk.collect_vec())
            .collect_vec();
        let part_count = parts.len();
        let mut messages = parts
            .into_iter()
            .enumerate()
            .rev()
            .map(|(part_index, part)| {
                     DirectMessage::ResourceProofResponse {
                         part_index: part_index,
                         part_count: part_count,
                         proof: part,
                         leading_zero_bytes: leading_zero_bytes,
                     }
                 })
            .collect_vec();
        let first_message = match messages.pop() {
            Some(message) => message,
            None => {
                DirectMessage::ResourceProofResponse {
                    part_index: 0,
                    part_count: 1,
                    proof: vec![],
                    leading_zero_bytes: leading_zero_bytes,
                }
            }
        };
        let _ = self.resource_proof_response_parts
            .insert(peer_id, messages);
        self.send_direct_message(peer_id, first_message);
        trace!("{:?} created proof data in {}. Min section size: {}, Target size: {}, \
                Difficulty: {}, Seed: {:?}",
               self,
               Self::format(elapsed),
               self.min_section_size(),
               target_size,
               difficulty,
               seed);
        Ok(())
    }

    fn handle_resource_proof_response_receipt(&mut self, peer_id: PeerId) {
        let popped_message = self.resource_proof_response_parts
            .get_mut(&peer_id)
            .and_then(Vec::pop);
        if let Some(message) = popped_message {
            self.send_direct_message(peer_id, message);
        }
    }

    fn handle_resource_proof_response(&mut self,
                                      peer_id: PeerId,
                                      part_index: usize,
                                      part_count: usize,
                                      proof: Vec<u8>,
                                      leading_zero_bytes: u64) {
        if self.candidate_timer_token.is_none() {
            debug!("{:?} Won't handle resource proof response from {:?} - not currently waiting.",
                   self,
                   peer_id);
            return;
        }

        let name = if let Some(name) = self.peer_mgr.get_peer_name(&peer_id) {
            *name
        } else {
            debug!("{:?} Failed to get peer name while handling resource proof response from {:?}",
                   self,
                   peer_id);
            return;
        };

        match self.peer_mgr
                  .verify_candidate(&name, part_index, part_count, proof, leading_zero_bytes) {
            Err(error) => {
                debug!("{:?} Failed to verify candidate {}: {:?}",
                       self,
                       name,
                       error);
                self.candidate_timer_token = None;
            }
            Ok(None) => {
                self.send_direct_message(peer_id, DirectMessage::ResourceProofResponseReceipt);
            }
            Ok(Some((target_size, difficulty, elapsed))) if difficulty == 0 &&
                                                            target_size < 1000 => {
                // Small tests don't require waiting for synchronisation. Send approval now.
                info!("{:?} Candidate {} passed our challenge in {}. Sending approval to our \
                       section with {:?}.",
                      self,
                      name,
                      Self::format(elapsed),
                      self.our_prefix());
                self.candidate_timer_token = None;
                self.send_candidate_approval();
            }
            Ok(Some((_, _, elapsed))) => {
                info!("{:?} Candidate {} passed our challenge in {}. Waiting to send approval to \
                       our section with {:?}.",
                      self,
                      name,
                      Self::format(elapsed),
                      self.our_prefix());
            }
        }
    }

    /// Returns `Ok` if a client is allowed to send the given message.
    fn check_valid_client_message(&self, msg: &RoutingMessage) -> Result<(), RoutingError> {
        match msg.content {
            MessageContent::Ack(..) => Ok(()),
            MessageContent::UserMessagePart { priority, .. } if priority >= DEFAULT_PRIORITY => {
                Ok(())
            }
            _ => {
                debug!("{:?} Illegitimate client message {:?}. Refusing to relay.",
                       self,
                       msg);
                Err(RoutingError::RejectedClientMessage)
            }
        }
    }

    fn respond_from_cache(&mut self,
                          routing_msg: &RoutingMessage,
                          route: u8)
                          -> Result<bool, RoutingError> {
        if let MessageContent::UserMessagePart {
                   hash,
                   part_count,
                   part_index,
                   cacheable,
                   ref payload,
                   ..
               } = routing_msg.content {
            if !cacheable {
                return Ok(false);
            }

            match self.cacheable_user_msg_cache
                      .add(hash, part_count, part_index, payload.clone()) {
                Some(UserMessage::Request(request)) => {
                    if let Some(response) = self.response_cache.get(&request) {
                        debug!("{:?} Found cached response to {:?}", self, request);

                        let priority = response.priority();
                        let src = Authority::ManagedNode(*self.name());
                        let dst = routing_msg.src;
                        let msg = UserMessage::Response(response);

                        self.send_ack_from(routing_msg, route, src);
                        self.send_user_message(src, dst, msg, priority)?;

                        return Ok(true);
                    }
                }

                Some(UserMessage::Response(response)) => {
                    debug!("{:?} Putting {:?} in cache", self, response);
                    self.response_cache.put(response);
                }

                None => (),
            }
        }

        Ok(false)
    }

    fn relocate(&mut self) -> Result<(), RoutingError> {
        let duration = Duration::from_secs(GET_NODE_NAME_TIMEOUT_SECS);
        self.get_approval_timer_token = Some(self.timer.schedule(duration));

        let request_content = MessageContent::GetNodeName {
            current_id: *self.full_id.public_id(),
            message_id: MessageId::new(),
        };

        let proxy_name = if let Some((_, proxy_pub_id)) = self.peer_mgr.proxy() {
            *proxy_pub_id.name()
        } else {
            return Err(RoutingError::ProxyConnectionNotFound);
        };

        let src = Authority::Client {
            client_key: *self.full_id.public_id().signing_public_key(),
            proxy_node_name: proxy_name,
            peer_id: self.crust_service.id(),
        };
        let dst = Authority::Section(*self.name());

        info!("{:?} Requesting a relocated name from the network. This can take a while.",
              self);

        self.send_routing_message(src, dst, request_content)
    }

    fn send_bootstrap_identify(&mut self, peer_id: PeerId) {
        let direct_message =
            DirectMessage::BootstrapIdentify { public_id: *self.full_id.public_id() };
        self.send_direct_message(peer_id, direct_message);
    }

    fn handle_client_identify(&mut self,
                              public_id: PublicId,
                              peer_id: PeerId,
                              client_restriction: bool,
                              outbox: &mut EventBox) {
        if !client_restriction && !self.crust_service.is_peer_whitelisted(&peer_id) {
            warn!("{:?} Client is not whitelisted, so dropping connection.",
                  self);
            self.disconnect_peer(&peer_id, Some(outbox));
            return;
        }
        if *public_id.name() != XorName(sha256::hash(&public_id.signing_public_key().0).0) {
            warn!("{:?} Incoming connection not validated as a proper client, so dropping it.",
                  self);
            self.disconnect_peer(&peer_id, Some(outbox));
            return;
        }

        for peer_id in self.peer_mgr.remove_expired_joining_nodes() {
            debug!("{:?} Removing stale joining node with peer ID {:?}",
                   self,
                   peer_id);
            self.disconnect_peer(&peer_id, Some(outbox));
        }

        if !self.is_approved {
            debug!("{:?} Client {:?} rejected: We are not approved as a node yet.",
                   self,
                   public_id.name());
            self.send_direct_message(peer_id, DirectMessage::BootstrapDeny);
            return;
        }

        if (client_restriction || !self.is_first_node) &&
           self.peer_mgr.routing_table().len() < self.min_section_size() - 1 {
            debug!("{:?} Client {:?} rejected: Routing table has {} entries. {} required.",
                   self,
                   public_id.name(),
                   self.peer_mgr.routing_table().len(),
                   self.min_section_size() - 1);
            self.send_direct_message(peer_id, DirectMessage::BootstrapDeny);
            return;
        }

        let non_unique = if client_restriction {
            self.peer_mgr.insert_client(peer_id, public_id)
        } else {
            self.peer_mgr.insert_joining_node(peer_id, public_id)
        };

        if non_unique {
            debug!("{:?} Received two ClientInfo messages from the same peer ID {:?}.",
                   self,
                   peer_id);
        }

        debug!("{:?} Accepted client {:?}.", self, public_id.name());

        self.send_bootstrap_identify(peer_id)
    }

    fn handle_candidate_identify(&mut self,
                                 public_id: PublicId,
                                 peer_id: PeerId,
                                 outbox: &mut EventBox) {
        let name = public_id.name();
        debug!("{:?} Handling CandidateIdentify from {:?}.", self, name);
        let (difficulty, target_size) = if self.crust_service.is_peer_hard_coded(&peer_id) ||
                                           self.peer_mgr.get_joining_node(&peer_id).is_some() {
            (0, 1)
        } else {
            (RESOURCE_PROOF_DIFFICULTY,
             RESOURCE_PROOF_TARGET_SIZE / (self.peer_mgr.routing_table().our_section().len() + 1))
        };
        let seed: Vec<u8> = if cfg!(feature = "use-mock-crust") {
            vec![5u8; 4]
        } else {
            rand::thread_rng().gen_iter().take(10).collect()
        };
        match self.peer_mgr
                  .handle_candidate_identify(&public_id,
                                             &peer_id,
                                             target_size,
                                             difficulty,
                                             seed.clone()) {
            Ok(true) => {
                let direct_message = DirectMessage::ResourceProof {
                    seed: seed,
                    target_size: target_size,
                    difficulty: difficulty,
                };
                info!("{:?} Sending resource proof challenge to candidate {}",
                      self,
                      public_id.name());
                self.send_direct_message(peer_id, direct_message);
            }
            Ok(false) => {
                info!("{:?} Adding candidate {} to routing table without sending resource proof \
                       challenge as section has already approved it.",
                      self,
                      public_id.name());
                self.add_to_routing_table(&public_id, &peer_id, outbox);
            }
            Err(RoutingError::CandidateIsTunnelling) => {
                debug!("{:?} handling a tunnelling candidate {:?}", self, name);
            }
            Err(error) => {
                debug!("{:?} failed to handle CandidateIdentify from {:?}: {:?} - disconnecting",
                       self,
                       name,
                       error);
                self.disconnect_peer(&peer_id, Some(outbox));
            }
        }
    }

    fn add_to_routing_table(&mut self,
                            public_id: &PublicId,
                            peer_id: &PeerId,
                            outbox: &mut EventBox) {
        match self.peer_mgr.add_to_routing_table(public_id, peer_id) {
            Err(RoutingTableError::AlreadyExists) => return,  // already in RT
            Err(error) => {
                debug!("{:?} Peer {:?} was not added to the routing table: {}",
                       self,
                       peer_id,
                       error);
                self.disconnect_peer(peer_id, Some(outbox));
                return;
            }
            Ok(()) => (),
        }
        let mut need_split = false;
        if !self.we_want_to_merge() && !self.they_want_to_merge() &&
           self.peer_mgr.routing_table().should_split() {
            // i.e. the section should split
            let our_prefix = *self.our_prefix();
            let our_version = self.peer_mgr.routing_table().our_version();
            // In the future we'll look to remove this restriction so we always call
            // `send_section_split()` here and also check whether another round of splitting is
            // required in `handle_section_split()` so splitting becomes recursive like merging.
            if our_prefix.matches(public_id.name()) {
                self.send_section_split(our_prefix, our_version, *public_id.name());
                need_split = true;
            }
        } else {
            self.merge_if_necessary();
        }

        if self.peer_mgr
               .routing_table()
               .our_section()
               .contains(public_id.name()) {
            self.reset_rt_timer();
        }

        debug!("{:?} Added {:?} to routing table.", self, public_id.name());
        if self.is_first_node && self.peer_mgr.routing_table().len() == 1 {
            trace!("{:?} Node approval completed. Prefixes: {:?}",
                   self,
                   self.peer_mgr.routing_table().prefixes());
            outbox.send_event(Event::Connected);
        }

        if self.is_approved {
            outbox.send_event(Event::NodeAdded(*public_id.name(),
                                               self.peer_mgr.routing_table().clone()));

            if !need_split && self.our_prefix().matches(public_id.name()) {
                self.send_section_update(None);
            }

            if let Some(prefix) = self.peer_mgr
                   .routing_table()
                   .find_section_prefix(public_id.name()) {
                self.send_section_list_signature(prefix, None);
                if prefix == *self.our_prefix() {
                    // if the node joined our section, send signatures for all section lists to it
                    for pfx in self.peer_mgr.routing_table().prefixes() {
                        self.send_section_list_signature(pfx, Some(*public_id.name()));
                    }
                }
            }
        }

        for (dst_id, peer_name) in self.peer_mgr.peers_needing_tunnel() {
            if self.peer_mgr
                   .is_potential_tunnel_node(public_id.name(), &peer_name) {
                trace!("{:?} Asking {:?} to serve as a tunnel for {:?}",
                       self,
                       peer_id,
                       dst_id);
                let tunnel_request = DirectMessage::TunnelRequest(dst_id);
                self.send_direct_message(*peer_id, tunnel_request);
            }
        }
    }

    // Tell neighbouring sections that our member list changed. If `dst_prefix` is `Some`, only tell
    // that section, otherwise tell all neighbouring sections.
    //
    // Currently we only send this when nodes join or when specifically requested (i.e. we receive a
    // `SectionUpdateRequest` from a neighbouring section) and it's only used to add missing members
    // or split a section.
    fn send_section_update(&mut self, dst_prefix: Option<Prefix<XorName>>) {
        if dst_prefix.is_none() && !self.peer_mgr.routing_table().is_valid() {
            warn!("{:?} Not sending section update since RT invariant not held.",
                  self);
            return;
        } else if self.they_want_to_merge() || self.we_want_to_merge() {
            trace!("{:?} Not sending section update since we are in the process of merging.",
                   self);
            return;
        }

        let members = self.peer_mgr
            .get_pub_ids(self.peer_mgr.routing_table().our_section());

        let content = MessageContent::SectionUpdate {
            prefix: *self.our_prefix(),
            version: self.peer_mgr.routing_table().our_version(),
            members: members,
        };

        let neighbours = match dst_prefix {
            Some(prefix) => iter::once(prefix).collect(),
            None => self.peer_mgr.routing_table().other_prefixes(),
        };

        trace!("{:?} Sending section update to {:?}", self, neighbours);

        for neighbour_pfx in neighbours {
            let src = Authority::Section(self.our_prefix().lower_bound());
            let dst = Authority::PrefixSection(neighbour_pfx);

            if let Err(err) = self.send_routing_message(src, dst, content.clone()) {
                debug!("{:?} Failed to send section update to {:?}: {:?}",
                       self,
                       neighbour_pfx,
                       err);
            }
        }
    }

    // If `msg_id` is `Some` this is sent as a response, otherwise as a request.
    fn send_connection_info(&mut self,
                            our_pub_info: PubConnectionInfo,
                            their_pub_id: PublicId,
                            src: Authority<XorName>,
                            dst: Authority<XorName>,
                            msg_id: Option<MessageId>) {
        let encoded_connection_info = match serialisation::serialise(&our_pub_info) {
            Ok(encoded_connection_info) => encoded_connection_info,
            Err(err) => {
                debug!("{:?} Failed to serialise connection info for {:?}: {:?}.",
                       self,
                       their_pub_id.name(),
                       err);
                return;
            }
        };
        let nonce = box_::gen_nonce();
        let encrypted_conn_info = box_::seal(&encoded_connection_info,
                                             &nonce,
                                             their_pub_id.encrypting_public_key(),
                                             self.full_id().encrypting_private_key());
        let msg_content = if let Some(msg_id) = msg_id {
            MessageContent::ConnectionInfoResponse {
                encrypted_conn_info: encrypted_conn_info,
                nonce: nonce.0,
                pub_id: *self.full_id().public_id(),
                msg_id: msg_id,
            }
        } else {
            MessageContent::ConnectionInfoRequest {
                encrypted_conn_info: encrypted_conn_info,
                nonce: nonce.0,
                pub_id: *self.full_id().public_id(),
                msg_id: MessageId::new(),
            }
        };

        if let Err(err) = self.send_routing_message(src, dst, msg_content) {
            debug!("{:?} Failed to send connection info for {:?}: {:?}.",
                   self,
                   their_pub_id.name(),
                   err);
        }
    }

    fn handle_connection_info_prepared(&mut self,
                                       result_token: u32,
                                       result: Result<PrivConnectionInfo, CrustError>) {
        let our_connection_info = match result {
            Err(err) => {
                error!("{:?} Failed to prepare connection info: {:?}. Retrying.",
                       self,
                       err);
                let new_token = match self.peer_mgr.get_new_connection_info_token(result_token) {
                    Err(error) => {
                        debug!("{:?} Failed to prepare connection info, but no entry found in \
                               token map: {:?}",
                               self,
                               error);
                        return;
                    }
                    Ok(new_token) => new_token,
                };
                self.crust_service.prepare_connection_info(new_token);
                return;
            }
            Ok(connection_info) => connection_info,
        };

        let our_pub_info = our_connection_info.to_pub_connection_info();
        match self.peer_mgr
                  .connection_info_prepared(result_token, our_connection_info) {
            Err(error) => {
                // This usually means we have already connected.
                debug!("{:?} Prepared connection info, but no entry found in token map: {:?}",
                       self,
                       error);
                return;
            }
            Ok(ConnectionInfoPreparedResult {
                   pub_id,
                   src,
                   dst,
                   infos,
               }) => {
                match infos {
                    None => {
                        debug!("{:?} Prepared connection info for {:?}.",
                               self,
                               pub_id.name());
                        self.send_connection_info(our_pub_info, pub_id, src, dst, None);
                    }
                    Some((our_info, their_info, msg_id)) => {
                        debug!("{:?} Trying to connect to {:?} as {:?}.",
                               self,
                               their_info.id(),
                               pub_id.name());
                        self.send_connection_info(our_pub_info, pub_id, src, dst, Some(msg_id));
                        let _ = self.crust_service.connect(our_info, their_info);
                    }
                }
            }
        }
    }

    #[cfg_attr(feature="cargo-clippy", allow(too_many_arguments))]
    fn handle_connection_info_request(&mut self,
                                      encrypted_connection_info: Vec<u8>,
                                      nonce_bytes: [u8; box_::NONCEBYTES],
                                      public_id: PublicId,
                                      message_id: MessageId,
                                      src: Authority<XorName>,
                                      dst: Authority<XorName>,
                                      outbox: &mut EventBox)
                                      -> Result<(), RoutingError> {
        let name = match src {
            Authority::Client { .. } => public_id.name(),
            Authority::ManagedNode(ref name) => name,
            _ => unreachable!(),
        };
        self.peer_mgr.allow_connect(name)?;
        let their_connection_info =
            self.decrypt_connection_info(&encrypted_connection_info,
                                         &box_::Nonce(nonce_bytes),
                                         &public_id)?;
        let peer_id = their_connection_info.id();
        use peer_manager::ConnectionInfoReceivedResult::*;
        match self.peer_mgr
                  .connection_info_received(src,
                                            dst,
                                            public_id,
                                            their_connection_info,
                                            message_id) {
            Ok(Ready(our_info, their_info)) => {
                debug!("{:?} Already sent a connection info request to {:?} ({:?}); resending \
                        our same details as a response.",
                       self,
                       public_id.name(),
                       peer_id);
                self.send_connection_info(our_info.to_pub_connection_info(),
                                          public_id,
                                          dst,
                                          src,
                                          Some(message_id));
                if let Err(error) = self.crust_service.connect(our_info, their_info) {
                    trace!("{:?} Unable to connect to {:?} - {:?}", self, src, error);
                }
            }
            Ok(Prepare(token)) => {
                self.crust_service.prepare_connection_info(token);
            }
            Ok(IsProxy) |
            Ok(IsClient) |
            Ok(IsJoiningNode) => {
                self.send_node_identify(peer_id);
                self.add_to_routing_table(&public_id, &peer_id, outbox);
            }
            Ok(Waiting) | Ok(IsConnected) | Err(_) => (),
        }
        Ok(())
    }

    fn handle_connection_info_response(&mut self,
                                       encrypted_connection_info: Vec<u8>,
                                       nonce_bytes: [u8; box_::NONCEBYTES],
                                       public_id: PublicId,
                                       message_id: MessageId,
                                       src: XorName,
                                       dst: Authority<XorName>)
                                       -> Result<(), RoutingError> {
        self.peer_mgr.allow_connect(&src)?;
        let their_connection_info =
            self.decrypt_connection_info(&encrypted_connection_info,
                                         &box_::Nonce(nonce_bytes),
                                         &public_id)?;
        let peer_id = their_connection_info.id();
        use peer_manager::ConnectionInfoReceivedResult::*;
        match self.peer_mgr
                  .connection_info_received(Authority::ManagedNode(src),
                                            dst,
                                            public_id,
                                            their_connection_info,
                                            message_id) {
            Ok(Ready(our_info, their_info)) => {
                trace!("{:?} Received connection info response. Trying to connect to {:?} ({:?}).",
                       self,
                       public_id.name(),
                       peer_id);
                if let Err(error) = self.crust_service.connect(our_info, their_info) {
                    debug!("{:?} Crust failed initiating a connection to  {:?} ({:?}): {:?}",
                           self,
                           public_id.name(),
                           peer_id,
                           error);
                }
            }
            Ok(Prepare(_)) |
            Ok(IsProxy) |
            Ok(IsClient) |
            Ok(IsJoiningNode) => {
                debug!("{:?} Received connection info response from {:?} ({:?}) when we haven't \
                      sent a corresponding request",
                       self,
                       public_id.name(),
                       peer_id);
            }
            Ok(Waiting) | Ok(IsConnected) | Err(_) => (),
        }
        Ok(())
    }

    /// Handle a request by `peer_id` to act as a tunnel connecting it with `dst_id`.
    fn handle_tunnel_request(&mut self, peer_id: PeerId, dst_id: PeerId) {
        if self.peer_mgr.can_tunnel_for(&peer_id, &dst_id) {
            if let Some((id0, id1)) = self.tunnels.consider_clients(peer_id, dst_id) {
                debug!("{:?} Accepted tunnel request from {:?} for {:?}.",
                       self,
                       peer_id,
                       dst_id);
                self.send_direct_message(id0, DirectMessage::TunnelSuccess(id1));
            }
        } else {
            debug!("{:?} Rejected tunnel request from {:?} for {:?}.",
                   self,
                   peer_id,
                   dst_id);
        }
    }

    /// Handle a `TunnelSuccess` response from `peer_id`: It will act as a tunnel to `dst_id`.
    fn handle_tunnel_success(&mut self, peer_id: PeerId, dst_id: PeerId) {
        if !self.peer_mgr.tunnelling_to(&dst_id) {
            debug!("{:?} Received TunnelSuccess from {:?} for an already connected peer {:?}",
                   self,
                   peer_id,
                   dst_id);
            let message = DirectMessage::TunnelDisconnect(dst_id);
            self.send_direct_message(peer_id, message);
        }
        let can_tunnel_for = |peer: &Peer| peer.state().can_tunnel_for();
        if self.peer_mgr
               .get_connected_peer(&peer_id)
               .map_or(false, can_tunnel_for) && self.tunnels.add(dst_id, peer_id) {
            debug!("{:?} Adding {:?} as a tunnel node for {:?}.",
                   self,
                   peer_id,
                   dst_id);
            self.send_node_identify(dst_id);
        }
    }

    /// Handle a `TunnelClosed` message from `peer_id`: `dst_id` disconnected.
    fn handle_tunnel_closed(&mut self, peer_id: PeerId, dst_id: PeerId, outbox: &mut EventBox) {
        if self.tunnels.remove(dst_id, peer_id) {
            debug!("{:?} Tunnel to {:?} via {:?} closed.",
                   self,
                   dst_id,
                   peer_id);
            if !self.crust_service.is_connected(&dst_id) {
                self.dropped_peer(&dst_id, outbox, true);
            }
        }
    }

    /// Handle a `TunnelDisconnect` message from `peer_id` who wants to disconnect `dst_id`.
    fn handle_tunnel_disconnect(&mut self, peer_id: PeerId, dst_id: PeerId) {
        debug!("{:?} Closing tunnel connecting {:?} and {:?}.",
               self,
               dst_id,
               peer_id);
        if self.tunnels.drop_client_pair(dst_id, peer_id) {
            self.send_direct_message(dst_id, DirectMessage::TunnelClosed(peer_id));
        }
    }

    /// Disconnects from the given peer, via Crust or by dropping the tunnel node, if the peer is
    /// not a proxy, client or routing table entry.
    fn disconnect_peer(&mut self, peer_id: &PeerId, outbox: Option<&mut EventBox>) {
        if let Some(&pub_id) = self.peer_mgr.get_routing_peer(peer_id) {
            debug!("{:?} Not disconnecting routing table entry {:?} ({:?}).",
                   self,
                   pub_id.name(),
                   peer_id);
        } else if let Some(&public_id) = self.peer_mgr.get_proxy_public_id(peer_id) {
            debug!("{:?} Not disconnecting proxy node {:?} ({:?}).",
                   self,
                   public_id.name(),
                   peer_id);
        } else if self.peer_mgr.get_client(peer_id).is_some() {
            debug!("{:?} Not disconnecting client {:?}.", self, peer_id);
        } else if self.peer_mgr.get_joining_node(peer_id).is_some() {
            debug!("{:?} Not disconnecting joining node {:?}.", self, peer_id);
        } else if let Some(tunnel_id) = self.tunnels.remove_tunnel_for(peer_id) {
            debug!("{:?} Disconnecting {:?} (indirect).", self, peer_id);
            let message = DirectMessage::TunnelDisconnect(*peer_id);
            self.send_direct_message(tunnel_id, message);
            let _ = self.peer_mgr.remove_peer(peer_id);
        } else {
            debug!("{:?} Disconnecting {:?}. Calling crust::Service::disconnect.",
                   self,
                   peer_id);
            let _ = self.crust_service.disconnect(*peer_id);
            let _ = self.peer_mgr.remove_peer(peer_id);
            self.dropped_tunnel_client(peer_id);
            // FIXME: `outbox` is optional here primarily to avoid passing an `EventBox` through
            //        many of the `send_xxx` functions. We're relying on `purge_invalid_rt_entries`
            //        to clean up any tunnel clients left in the RT which are left with no tunnel
            //        node and hence can't be contacted. There should be a better way to handle
            //        this.
            match outbox {
                Some(event_box) => self.dropped_tunnel_node(peer_id, event_box),
                None => {
                    if self.tunnels.is_tunnel_node(peer_id) {
                        debug!("{:?} Disconnected from {:?} which was acting as tunnel node. \
                                Some uncontactable peers will remain until RT purge next runs.",
                               self,
                               peer_id);
                    }
                }
            }
        }
    }

    // Received by X; From A -> X
    fn handle_get_node_name_request(&mut self,
                                    mut their_public_id: PublicId,
                                    client_key: sign::PublicKey,
                                    proxy_name: XorName,
                                    dst_name: XorName,
                                    peer_id: PeerId,
                                    message_id: MessageId)
                                    -> Result<(), RoutingError> {
        let hashed_key = sha256::hash(&client_key.0);
        let section_matching_client_name = XorName(hashed_key.0);

        // Validate Client (relocating node) has contacted the correct Section-X
        if section_matching_client_name != dst_name {
            return Err(RoutingError::InvalidDestination);
        }

        let close_section = match self.peer_mgr.routing_table().close_names(&dst_name) {
            Some(close_section) => close_section.into_iter().collect(),
            None => return Err(RoutingError::InvalidDestination),
        };
        let relocated_name = self.next_node_name
            .unwrap_or_else(|| {
                                utils::calculate_relocated_name(close_section,
                                                                their_public_id.name())
                            });
        their_public_id.set_name(relocated_name);

        // From X -> Y; Send to close section of the relocated name
        let request_content = MessageContent::ExpectCandidate {
            expect_id: their_public_id,
            client_auth: Authority::Client {
                client_key: client_key,
                proxy_node_name: proxy_name,
                peer_id: peer_id,
            },
            message_id: message_id,
        };

        let src = Authority::Section(dst_name);
        let dst = Authority::Section(relocated_name);
        self.send_routing_message(src, dst, request_content)
    }

    // Context: we're a new node joining a section. This message should have been sent by each node
    // in the target section with the new node name and the section for resource proving.
    fn handle_get_node_name_response(&mut self,
                                     relocated_id: PublicId,
                                     section: BTreeSet<PublicId>,
                                     dst: Authority<XorName>,
                                     outbox: &mut EventBox) {
        if !self.full_id.public_id().is_client_id() {
            warn!("{:?} Received duplicate GetNodeName response.", self);
            return;
        }

        let duration = Duration::from_secs(APPROVAL_TIMEOUT_SECS);
        self.approval_expiry_time = Instant::now() + duration;
        self.get_approval_timer_token = Some(self.timer.schedule(duration));
        self.approval_progress_timer_token =
            Some(self.timer
                     .schedule(Duration::from_secs(APPROVAL_PROGRESS_INTERVAL_SECS)));

        self.full_id
            .public_id_mut()
            .set_name(*relocated_id.name());
        self.peer_mgr
            .reset_routing_table(*self.full_id.public_id());
        self.challenger_count = section.len();
        if let Some((_, proxy_public_id)) = self.peer_mgr.proxy() {
            if section.contains(proxy_public_id) {
                self.proxy_is_resource_proof_challenger = true;
                // exclude the proxy as it sends a trivial challenge
                self.challenger_count -= 1;
            }
        }
        trace!("{:?} GetNodeName completed. Prefixes: {:?}",
               self,
               self.peer_mgr.routing_table().prefixes());
        info!("{:?} Received relocated name. Establishing connections to {} peers.",
              self,
              section.len());

        for pub_id in &section {
            debug!("{:?} Sending connection info to {:?} on GetNodeName response.",
                   self,
                   pub_id);
            let node_auth = Authority::ManagedNode(*pub_id.name());
            if let Err(error) = self.send_connection_info_request(*pub_id, dst, node_auth, outbox) {
                debug!("{:?} - Failed to send connection info to {:?}: {:?}",
                       self,
                       pub_id,
                       error);
            }
        }
    }

    // Received by Y; From X -> Y
    // Context: a node is joining our section. Sends `AcceptAsCandidate` to our section. If the
    // network is unbalanced, sends `ExpectCandidate` on to a section with a shorter prefix.
    fn handle_expect_candidate(&mut self,
                               mut candidate_id: PublicId,
                               client_auth: Authority<XorName>,
                               message_id: MessageId,
                               outbox: &mut EventBox)
                               -> Result<(), RoutingError> {
        for peer_id in self.peer_mgr.remove_expired_candidates() {
            self.disconnect_peer(&peer_id, Some(outbox));
        }

        if candidate_id.signing_public_key() == self.full_id.public_id().signing_public_key() {
            return Ok(()); // This is a delayed message belonging to our own node name request.
        }

        let original_name = *candidate_id.name();
        let relocated_name = self.next_node_name
            .take()
            .unwrap_or_else(|| {
                                self.peer_mgr
                                    .routing_table()
                                    .assign_to_min_len_prefix(&original_name)
                            });
        candidate_id.set_name(relocated_name);

        if self.peer_mgr
               .routing_table()
               .should_join_our_section(candidate_id.name())
               .is_err() {
            let request_content = MessageContent::ExpectCandidate {
                expect_id: candidate_id,
                client_auth: client_auth,
                message_id: message_id,
            };
            let src = Authority::Section(original_name);
            let dst = Authority::Section(*candidate_id.name());
            return self.send_routing_message(src, dst, request_content);
        }

        self.peer_mgr
            .expect_candidate(*candidate_id.name(), client_auth)?;
        let response_content = MessageContent::AcceptAsCandidate {
            expect_id: candidate_id,
            client_auth: client_auth,
            message_id: message_id,
        };
        info!("{:?} Expecting candidate {} via {:?}.",
              self,
              candidate_id.name(),
              client_auth);

        let src = Authority::Section(*candidate_id.name());
        self.send_routing_message(src, src, response_content)
    }

    // Received by Y; From Y -> Y
    // Context: a node is joining our section. Sends the node our section.
    fn handle_accept_as_candidate(&mut self,
                                  candidate_id: PublicId,
                                  client_auth: Authority<XorName>,
                                  message_id: MessageId,
                                  outbox: &mut EventBox)
                                  -> Result<(), RoutingError> {
        for peer_id in self.peer_mgr.remove_expired_candidates() {
            self.disconnect_peer(&peer_id, Some(outbox));
        }

        if candidate_id == *self.full_id.public_id() {
            // If we're the joining node: stop
            return Ok(());
        }

        self.candidate_timer_token =
            Some(self.timer
                     .schedule(Duration::from_secs(RESOURCE_PROOF_DURATION_SECS)));

        let own_section = self.peer_mgr
            .accept_as_candidate(*candidate_id.name(), client_auth);
        let response_content = MessageContent::GetNodeNameResponse {
            relocated_id: candidate_id,
            section: own_section,
            message_id: message_id,
        };
        info!("{:?} Our section with {:?} accepted {} as a candidate.",
              self,
              self.our_prefix(),
              candidate_id.name());
        trace!("{:?} Sending {:?} to {:?}",
               self,
               response_content,
               client_auth);

        let src = Authority::Section(*candidate_id.name());
        self.send_routing_message(src, client_auth, response_content)
    }

    fn handle_section_update_request(&mut self, prefix: Prefix<XorName>, src: XorName) {
        trace!("{:?} Got section update request from {} for {:?}",
               self,
               src,
               prefix);
        if self.section_update_requests_accumulator
               .add(prefix, src)
               .is_some() {
            self.section_update_requests_accumulator.delete(&prefix);
            self.send_section_update(Some(prefix));
        }
    }

    fn handle_section_update(&mut self,
                             prefix: Prefix<XorName>,
                             version: u64,
                             members: BTreeSet<PublicId>,
                             outbox: &mut EventBox)
                             -> Result<(), RoutingError> {
        trace!("{:?} Got section update for {:?}", self, prefix);

<<<<<<< HEAD
        // Perform splits and merges that we missed, according to the section update.
        for (name, peer_id) in self.peer_mgr.add_prefix(prefix, version) {
            self.disconnect_peer(&peer_id, Some(outbox));
            info!("{:?} Dropped {:?} from the routing table.", self, name);
        }
        info!("{:?} SectionUpdate handled. Prefixes: {:?}",
              self,
              self.peer_mgr.routing_table().prefixes());
=======
        // Perform splits that we missed, according to the section update.
        // TODO: This is a temporary fix and it shouldn't be necessary anymore once the new message
        //       flow for joining nodes is in place and we send the routing table to the new node
        //       at the point where it gets added to the section.
        let pfx_name = prefix.lower_bound();
        if !prefix.is_compatible(self.our_prefix()) {
            while let Some(rt_pfx) = self.peer_mgr
                      .routing_table()
                      .find_section_prefix(&pfx_name) {
                if rt_pfx.bit_count() >= prefix.bit_count() {
                    break;
                }
                debug!("{:?} Splitting {:?} on section update.", self, rt_pfx);
                let _ = self.handle_section_split(rt_pfx, rt_pfx.lower_bound(), outbox);
            }
        }

        if let Some(rt_pfx) = self.peer_mgr
               .routing_table()
               .find_section_prefix(&pfx_name) {
            if merge && rt_pfx.bit_count() > prefix.bit_count() {
                for (name, peer_id) in self.peer_mgr.add_prefix(prefix) {
                    self.disconnect_peer(&peer_id, Some(outbox));
                    info!("{:?} Dropped {:?} from the routing table.", self, name);
                }
                self.send_section_list_signature(prefix, None);
                info!("{:?} Merge on SectionUpdate completed. Prefixes: {:?}",
                      self,
                      self.peer_mgr.routing_table().prefixes());
            }
        }

>>>>>>> 92fc370a
        // Filter list of members to just those we don't know about:
        let members = if let Some(section) = self.peer_mgr
               .routing_table()
               .section_with_prefix(&prefix) {
            let f = |id: &PublicId| !section.contains(id.name());
            members.into_iter().filter(f).collect_vec()
        } else {
            debug!("{:?} Section update received from unknown neighbour {:?}",
                   self,
                   prefix);
            return Ok(());
        };
        let members = members
            .into_iter()
            .filter(|id: &PublicId| !self.peer_mgr.is_expected(id.name()))
            .collect_vec();

        let own_name = *self.name();
        for pub_id in members {
            self.peer_mgr.expect_peer(&pub_id);
            if let Err(error) =
                self.send_connection_info_request(pub_id,
                                                  Authority::ManagedNode(own_name),
                                                  Authority::ManagedNode(*pub_id.name()),
                                                  outbox) {
                debug!("{:?} - Failed to send connection info to {:?}: {:?}",
                       self,
                       pub_id,
                       error);
            }
        }
        self.cache_section_update_request(prefix);
        Ok(())
    }

    fn handle_rt_req(&mut self,
                     msg_id: MessageId,
                     digest: sha256::Digest,
                     src: Authority<XorName>,
                     dst: Authority<XorName>)
                     -> Result<(), RoutingError> {
        if self.we_want_to_merge() || self.they_want_to_merge() {
            return Ok(());
        }

        let sections = self.peer_mgr.pub_ids_by_section();
        let prefixes = self.peer_mgr.routing_table().prefixes();
        let serialised_rt = serialisation::serialise(&(&sections, prefixes))?;
        if digest == sha256::hash(&serialised_rt) {
            return Ok(());
        }
        for (prefix, (version, members)) in sections {
            let content = MessageContent::RoutingTableResponse {
                message_id: msg_id,
                prefix: prefix,
                version: version,
                members: members,
            };
            // We're sending a reply, so src and dst are swapped:
            if let Err(err) = self.send_routing_message(dst, src, content) {
                debug!("{:?} Failed to send RoutingTableResponse: {:?}.", self, err);
            }
        }
        Ok(())
    }

    fn handle_rt_rsp(&mut self,
                     prefix: Prefix<XorName>,
                     version: u64,
                     members: BTreeSet<PublicId>,
                     message_id: MessageId,
                     outbox: &mut EventBox)
                     -> Result<(), RoutingError> {
        if Some(message_id) != self.rt_msg_id || self.we_want_to_merge() ||
           self.they_want_to_merge() {
            trace!("{:?} Ignoring RT response {:?}. Waiting for {:?}",
                   self,
                   message_id,
                   self.rt_msg_id);
            return Ok(());
        }
        let old_prefix = *self.our_prefix();
        for (name, peer_id) in self.peer_mgr.add_prefix(prefix, version) {
            self.disconnect_peer(&peer_id, Some(outbox));
            info!("{:?} Dropped {:?} from the routing table.", self, name);
        }
        let new_prefix = *self.our_prefix();
        if old_prefix.bit_count() < new_prefix.bit_count() {
            trace!("{:?} Found out about our section splitting via RT response {:?}",
                   self,
                   message_id);
            outbox.send_event(Event::SectionSplit(new_prefix));
        } else if old_prefix.bit_count() > new_prefix.bit_count() {
            trace!("{:?} Found out about our section merging via RT response {:?}",
                   self,
                   message_id);
            outbox.send_event(Event::SectionMerge(new_prefix));
        }
        info!("{:?} Update on RoutingTableResponse completed. Prefixes: {:?}",
              self,
              self.peer_mgr.routing_table().prefixes());
        let src = Authority::ManagedNode(*self.name());
        for member in members {
            if self.peer_mgr
                   .routing_table()
                   .need_to_add(member.name())
                   .is_ok() {
                let dst = Authority::ManagedNode(*member.name());
                if let Err(error) = self.send_connection_info_request(member, src, dst, outbox) {
                    debug!("{:?} - Failed to send connection info to {:?}: {:?}",
                           self,
                           member,
                           error);
                }
            }
        }
        Ok(())
    }

    fn handle_section_split(&mut self,
                            prefix: Prefix<XorName>,
                            version: u64,
                            joining_node: XorName,
                            outbox: &mut EventBox)
                            -> Result<(), RoutingError> {
        let split_us = prefix == *self.our_prefix();
        // Send SectionSplit notifications if we don't know of the new node yet
        if split_us && !self.peer_mgr.routing_table().has(&joining_node) {
            self.send_section_split(prefix, version, joining_node);
        }
        // None of the `peers_to_drop` will have been in our section, so no need to notify Routing
        // user about them.
        let (peers_to_drop, our_new_prefix) = self.peer_mgr.split_section(prefix, version);
        if let Some(new_prefix) = our_new_prefix {
            outbox.send_event(Event::SectionSplit(new_prefix));
        }

        for (_name, peer_id) in peers_to_drop {
            self.disconnect_peer(&peer_id, Some(outbox));
        }
        info!("{:?} Section split for {:?} completed. Prefixes: {:?}",
              self,
              prefix,
              self.peer_mgr.routing_table().prefixes());

        self.merge_if_necessary();

        if split_us {
            self.send_section_update(None);
        } else {
            self.cache_section_update_request(prefix);
        }

        let prefix0 = prefix.pushed(false);
        let prefix1 = prefix.pushed(true);
        self.send_section_list_signature(prefix0, None);
        self.send_section_list_signature(prefix1, None);

        self.reset_rt_timer();

        Ok(())
    }

    fn handle_own_section_merge(&mut self,
                                sender_prefix: Prefix<XorName>,
                                merge_prefix: Prefix<XorName>,
                                sections: SectionMap,
                                outbox: &mut EventBox)
                                -> Result<(), RoutingError> {
        if !merge_prefix.is_compatible(&sender_prefix) ||
           merge_prefix.bit_count() + 1 != sender_prefix.bit_count() ||
           !merge_prefix.is_compatible(self.our_prefix()) ||
           merge_prefix.bit_count() >= self.our_prefix().bit_count() {
            debug!("{:?} Received OwnSectionMerge with merge prefix {:?} from prefix {:?}.",
                   self,
                   merge_prefix,
                   sender_prefix);
            return Err(RoutingError::BadAuthority);
        }
        if let Some(previous_sections) = self.merge_cache.insert(sender_prefix, sections) {
            debug!("{:?} Received duplicate OwnSectionMerge from {:?}: {:?}.",
                   self,
                   sender_prefix,
                   previous_sections);
        }
        loop {
            let our_prefix = *self.our_prefix();
            let our_sections = match self.merge_cache.remove(&our_prefix) {
                None => break,
                Some(our_sections) => our_sections,
            };
            let their_prefix = our_prefix.sibling();
            let their_sections = match self.merge_cache.remove(&their_prefix) {
                None => {
                    // This is always `None`, because this entry has just been removed.
                    let _none = self.merge_cache.insert(our_prefix, our_sections);
                    break;
                }
                Some(their_sections) => their_sections,
            };
<<<<<<< HEAD
            let version = if let (Some(&(v0, _)), Some(&(v1, _))) =
                (their_sections.get(&sender_prefix), their_sections.get(&sender_prefix.sibling())) {
                cmp::max(v0, v1) + 1
            } else {
                return Err(RoutingError::InvalidMessage);
            };
            self.process_own_section_merge(their_prefix, version, their_sections, outbox);
=======
            let our_merged_section: BTreeSet<_> = our_sections
                .iter()
                .chain(their_sections.iter())
                .filter(|&(prefix, _)| prefix.popped() == self.our_prefix().popped())
                .flat_map(|(_, peers)| peers)
                .map(|peer| *peer.name())
                .collect();
            self.process_own_section_merge(our_prefix, our_sections, &our_merged_section, outbox)?;
            self.process_own_section_merge(their_prefix,
                                           their_sections,
                                           &our_merged_section,
                                           outbox)?;
>>>>>>> 92fc370a
        }
        self.merge_if_necessary();
        Ok(())
    }

    fn we_want_to_merge(&self) -> bool {
        self.merge_cache.contains_key(self.our_prefix())
    }

    fn they_want_to_merge(&self) -> bool {
        self.merge_cache
            .contains_key(&self.our_prefix().sibling())
    }

    fn process_own_section_merge(&mut self,
                                 sender_prefix: Prefix<XorName>,
                                 merge_version: u64,
                                 sections: SectionMap,
<<<<<<< HEAD
                                 outbox: &mut EventBox) {
        match self.peer_mgr
                  .merge_own_section(sender_prefix, merge_version, sections) {
            (OwnMergeState::AlreadyMerged, _dropped_peers, _needed_peers) => (),
            (OwnMergeState::Completed {
                 targets,
                 merge_details,
             },
             dropped_peers,
             needed_peers) => {
                for (_name, peer_id) in dropped_peers {
                    self.disconnect_peer(&peer_id, Some(outbox));
                }
=======
                                 our_merged_section: &BTreeSet<XorName>,
                                 outbox: &mut EventBox)
                                 -> Result<(), RoutingError> {
        let merge_prefix = sender_prefix.popped();
        let (merge_state, needed_peers) =
            self.peer_mgr
                .merge_own_section(sender_prefix, merge_prefix, sections);

        match merge_state {
            OwnMergeState::Ongoing |
            OwnMergeState::AlreadyMerged => (),
            OwnMergeState::Completed {
                targets,
                mut merge_details,
            } => {
>>>>>>> 92fc370a
                // TODO - the event should maybe only fire once all new connections have been made?
                outbox.send_event(Event::SectionMerge(merge_details.prefix));
                info!("{:?} Own section merge completed. Prefixes: {:?}",
                      self,
                      self.peer_mgr.routing_table().prefixes());

                // After the merge, half of our section won't have our signatures -- send them
                for prefix in self.peer_mgr.routing_table().prefixes() {
                    self.send_section_list_signature(prefix, None);
                }

                // Send an `OtherSectionMerge` containing just the prefix to ensure accumulation,
                // followed by a second one with the full details of the our section.
                merge_details.section.clear();
                self.send_other_section_merge(targets.clone(), merge_details.clone());
                merge_details.section = our_merged_section.clone();
                self.send_other_section_merge(targets, merge_details);

                let own_name = *self.name();
                for needed in &needed_peers {
                    debug!("{:?} Sending connection info to {:?} due to merging own section.",
                           self,
                           needed);
                    if let Err(error) =
                        self.send_connection_info_request(*needed,
                                                          Authority::ManagedNode(own_name),
                                                          Authority::ManagedNode(*needed.name()),
                                                          outbox) {
                        debug!("{:?} - Failed to send connection info to {:?}: {:?}",
                               self,
                               needed,
                               error);
                    }
                }
                let neighbouring_prefix_change_cache =
                    mem::replace(&mut self.neighbouring_prefix_change_cache, BTreeSet::new());
                for prefix in neighbouring_prefix_change_cache {
                    trace!("{:?} Sending SectionUpdateRequest to {:?}", self, prefix);
                    let src = Authority::ManagedNode(*self.name());
                    let dst = Authority::PrefixSection(prefix);
                    let content =
                        MessageContent::SectionUpdateRequest { our_prefix: *self.our_prefix() };
                    if let Err(err) = self.send_routing_message(src, dst, content) {
                        debug!("{:?} Failed to send SectionUpdateRequest: {:?}.", self, err);
                    }
                }
            }
        }

        self.reset_rt_timer();
    }

    fn handle_other_section_merge(&mut self,
                                  merge_prefix: Prefix<XorName>,
                                  version: u64,
                                  section: BTreeSet<PublicId>,
                                  outbox: &mut EventBox)
                                  -> Result<(), RoutingError> {
        let needed_peers = self.peer_mgr
            .merge_other_section(merge_prefix, version, section);
        let own_name = *self.name();

        for needed in needed_peers {
            debug!("{:?} Sending connection info to {:?} due to merging other section.",
                   self,
                   needed);
            let needed_name = *needed.name();
            if let Err(error) =
                self.send_connection_info_request(needed,
                                                  Authority::ManagedNode(own_name),
                                                  Authority::ManagedNode(needed_name),
                                                  outbox) {
                debug!("{:?} - Failed to send connection info: {:?}", self, error);
            }
        }
        info!("{:?} Other section merge completed. Prefixes: {:?}",
              self,
              self.peer_mgr.routing_table().prefixes());
        self.merge_if_necessary();

        if self.peer_mgr
               .routing_table()
               .section_with_prefix(&merge_prefix)
               .is_some() {
            self.send_section_list_signature(merge_prefix, None);
            self.reset_rt_timer();
            self.cache_section_update_request(merge_prefix);
        }
        Ok(())
    }

    fn handle_ack_response(&mut self, ack: Ack) -> Result<(), RoutingError> {
        self.ack_mgr.receive(ack);
        Ok(())
    }

    fn handle_timeout(&mut self, token: u64, outbox: &mut EventBox) -> Transition {
        if self.get_approval_timer_token == Some(token) {
            self.handle_approval_timeout(outbox);
            return Transition::Terminate;
        }

        if self.tick_timer_token == token {
            let tick_period = Duration::from_secs(TICK_TIMEOUT_SECS);
            self.tick_timer_token = self.timer.schedule(tick_period);

            for peer_id in self.peer_mgr.remove_expired_connections() {
                debug!("{:?} Disconnecting from timed out peer {:?}", self, peer_id);
                let _ = self.crust_service.disconnect(peer_id);
            }
            let transition = self.purge_invalid_rt_entries(outbox);
            self.merge_if_necessary();
            outbox.send_event(Event::Tick);
            return transition;
        }

        if self.rt_timer_token == Some(token) {
            self.rt_timeout = cmp::min(Duration::from_secs(RT_MAX_TIMEOUT_SECS),
                                       self.rt_timeout * 2);
            trace!("{:?} Scheduling next RT request for {} seconds from now.",
                   self,
                   self.rt_timeout.as_secs());
            self.rt_timer_token = Some(self.timer.schedule(self.rt_timeout));
            self.send_rt_request();
        } else if self.candidate_timer_token == Some(token) {
            self.candidate_timer_token = None;
            self.send_candidate_approval();
        } else if self.candidate_status_token == Some(token) {
            self.candidate_status_token =
                Some(self.timer
                         .schedule(Duration::from_secs(CANDIDATE_STATUS_INTERVAL_SECS)));
            self.peer_mgr.show_candidate_status();
        } else if self.approval_progress_timer_token == Some(token) {
            self.approval_progress_timer_token =
                Some(self.timer
                         .schedule(Duration::from_secs(APPROVAL_PROGRESS_INTERVAL_SECS)));
            let now = Instant::now();
            let remaining_duration = if now < self.approval_expiry_time {
                let duration = self.approval_expiry_time - now;
                if duration.subsec_nanos() >= 500_000_000 {
                    duration.as_secs() + 1
                } else {
                    duration.as_secs()
                }
            } else {
                0
            };
            info!("{:?} {} {}/{} seconds remaining.",
                  self,
                  self.resource_proof_response_progress(),
                  remaining_duration,
                  APPROVAL_TIMEOUT_SECS);
        } else {
            // Each token has only one purpose, so we only need to call this if none of the above
            // matched:
            self.resend_unacknowledged_timed_out_msgs(token);
        }

        Transition::Stay
    }

    // This will be called if `GetNodeNameResponse` times out, or if the subsequent `NodeApproval`
    // times out.
    fn handle_approval_timeout(&mut self, outbox: &mut EventBox) {
        if self.resource_proof_response_parts.is_empty() {
            // `GetNodeNameResponse` has timed out.
            info!("{:?} Failed to get relocated name from the network, so restarting.",
                  self);
            outbox.send_event(Event::RestartRequired);
        } else {
            // `NodeApproval` has timed out.
            let completed = self.resource_proof_response_parts
                .values()
                .filter(|parts| parts.is_empty())
                .count();
            if completed == self.challenger_count {
                info!("{:?} All {} resource proof responses fully sent, but timed out waiting \
                       for approval from the network. This could be due to the target section \
                       experiencing churn. Terminating node.",
                      self,
                      completed);
            } else {
                info!("{:?} Failed to get approval from the network. {} Terminating node.",
                      self,
                      self.resource_proof_response_progress());
            }
            outbox.send_event(Event::Terminate);
        }
    }

    // Drop peers to which we think we have a direct or tunnel connection, but where Crust reports
    // that we're not connected to the peer or tunnel node respectively.
    fn purge_invalid_rt_entries(&mut self, outbox: &mut EventBox) -> Transition {
        let mut peer_ids_to_drop = vec![];
        for (peer_id, name, is_tunnel) in self.peer_mgr.get_routing_peer_details() {
            if is_tunnel {
                match self.tunnels.tunnel_for(&peer_id) {
                    Some(tunnel_node_id) => {
                        if !self.crust_service.is_connected(tunnel_node_id) {
                            debug!("{:?} Should have a tunnel connection to {} {:?} via {:?}, \
                                    but tunnel node not connected.",
                                   self,
                                   name,
                                   peer_id,
                                   tunnel_node_id);
                            peer_ids_to_drop.push(*tunnel_node_id);
                        }
                    }
                    None => {
                        if self.crust_service.is_connected(&peer_id) {
                            debug!("{:?} Should have a tunnel connection to {} {:?}, but instead \
                                    have a direct connection.",
                                   self,
                                   name,
                                   peer_id);
                            self.peer_mgr.correct_routing_state_to_direct(&peer_id);
                        } else {
                            debug!("{:?} Should have a tunnel connection to {} {:?}, but no \
                                    tunnel node or direct connection exists.",
                                   self,
                                   name,
                                   peer_id);
                            peer_ids_to_drop.push(peer_id);
                        }
                    }
                }
            } else if !self.crust_service.is_connected(&peer_id) {
                error!("{:?} Should have a direct connection to {} {:?}, but don't.",
                       self,
                       name,
                       peer_id);
                peer_ids_to_drop.push(peer_id);
            }
        }
        let mut transition = Transition::Stay;
        for peer_id in peer_ids_to_drop {
            debug!("{:?} Purging {:?} from routing table.", self, peer_id);
            if let Transition::Terminate = self.handle_lost_peer(peer_id, outbox) {
                transition = Transition::Terminate;
            }
        }
        transition
    }

    fn send_rt_request(&mut self) {
        if self.is_approved {
            let msg_id = MessageId::new();
            self.rt_msg_id = Some(msg_id);
            let sections = self.peer_mgr.pub_ids_by_section();
            let prefixes = self.peer_mgr.routing_table().prefixes();
            let digest = sha256::hash(&match serialisation::serialise(&(sections, prefixes)) {
                                           Ok(serialised) => serialised,
                                           Err(e) => {
                warn!("{:?} Serialisation failed: {:?}", self, e);
                return;
            }
                                       });
            trace!("{:?} Sending RT request {:?} with digest {:?}",
                   self,
                   msg_id,
                   utils::format_binary_array(&digest));

            let src = Authority::ManagedNode(*self.name());
            let dst = Authority::Section(*self.name());
            let content = MessageContent::RoutingTableRequest(msg_id, digest);
            if let Err(err) = self.send_routing_message(src, dst, content) {
                debug!("{:?} Failed to send RoutingTableRequest: {:?}.", self, err);
            }
        }
    }

    fn send_candidate_approval(&mut self) {
        let (candidate_id, client_auth, sections) = match self.peer_mgr.verified_candidate_info() {
            Err(_) => {
                trace!("{:?} No candidate for which to send CandidateApproval.",
                       self);
                return;
            }
            Ok(info) => info,
        };

        if self.we_want_to_merge() || self.they_want_to_merge() {
            debug!("{:?} Resource proof duration has finished, but not voting to approve \
                   candidate {} since our section is currently merging.",
                   self,
                   candidate_id.name());
            return;
        }

        let src = Authority::Section(*candidate_id.name());
        let response_content = MessageContent::CandidateApproval {
            candidate_id: candidate_id,
            client_auth: client_auth,
            sections: sections,
        };
        info!("{:?} Resource proof duration has finished. Voting to approve candidate {}.",
              self,
              candidate_id.name());
        trace!("{:?} Sending {:?} to {:?}.", self, response_content, src);

        if let Err(error) = self.send_routing_message(src, src, response_content) {
            debug!("{:?} Failed sending CandidateApproval: {:?}", self, error);
        }
    }

    fn decrypt_connection_info(&self,
                               encrypted_connection_info: &[u8],
                               nonce: &box_::Nonce,
                               public_id: &PublicId)
                               -> Result<PubConnectionInfo, RoutingError> {
        let decipher_result = box_::open(encrypted_connection_info,
                                         nonce,
                                         public_id.encrypting_public_key(),
                                         self.full_id.encrypting_private_key());

        let serialised_connection_info =
            decipher_result.map_err(|()| RoutingError::AsymmetricDecryptionFailure)?;
        Ok(serialisation::deserialise(&serialised_connection_info)?)
    }

    fn reset_rt_timer(&mut self) {
        trace!("{:?} Scheduling a RT request for {} seconds from now. Previous rt_msg_id: {:?}",
               self,
               RT_MIN_TIMEOUT_SECS,
               self.rt_msg_id);
        self.rt_msg_id = None;
        self.rt_timeout = Duration::from_secs(RT_MIN_TIMEOUT_SECS);
        self.rt_timer_token = Some(self.timer.schedule(self.rt_timeout));
    }

    // ----- Send Functions -----------------------------------------------------------------------
    fn send_user_message(&mut self,
                         src: Authority<XorName>,
                         dst: Authority<XorName>,
                         user_msg: UserMessage,
                         priority: u8)
                         -> Result<(), RoutingError> {
        self.stats.count_user_message(&user_msg);
        for part in user_msg.to_parts(priority)? {
            self.send_routing_message(src, dst, part)?;
        }
        Ok(())
    }

    // Send signed_msg on route. Hop is the name of the peer we received this from, or our name if
    // we are the first sender or the proxy for a client or joining node.
    //
    // Don't send to any nodes already sent_to.
    fn send_signed_message(&mut self,
                           signed_msg: &SignedMessage,
                           route: u8,
                           hop: &XorName,
                           sent_to: &BTreeSet<XorName>)
                           -> Result<(), RoutingError> {
        let sent_by_us = hop == self.name() && signed_msg.signed_by(self.full_id().public_id());
        if sent_by_us {
            self.stats.count_route(route);
        }

        let dst = signed_msg.routing_message().dst;

        if let Authority::Client { ref peer_id, .. } = dst {
            if *self.name() == dst.name() {
                // This is a message for a client we are the proxy of. Relay it.
                return self.relay_to_client(signed_msg, peer_id);
            } else if self.in_authority(&dst) {
                return Ok(()); // Message is for us as a client.
            }
        }

        let (new_sent_to, target_peer_ids) =
            self.get_targets(signed_msg.routing_message(), route, hop, sent_to)?;

        for target_peer_id in target_peer_ids {
            self.send_signed_msg_to_peer(signed_msg.clone(),
                                         target_peer_id,
                                         route,
                                         new_sent_to.clone())?;
        }
        Ok(())
    }

    // Filter, then convert the message to a `Hop` or `TunnelHop` `Message` and serialise.
    // Send this byte string.
    fn send_signed_msg_to_peer(&mut self,
                               signed_msg: SignedMessage,
                               target: PeerId,
                               route: u8,
                               sent_to: BTreeSet<XorName>)
                               -> Result<(), RoutingError> {
        let priority = signed_msg.priority();
        let routing_msg = signed_msg.routing_message().clone();

        let (peer_id, bytes) = if self.crust_service.is_connected(&target) {
            let serialised = self.to_hop_bytes(signed_msg, route, sent_to)?;
            (target, serialised)
        } else if let Some(&tunnel_id) = self.tunnels.tunnel_for(&target) {
            let serialised = self.to_tunnel_hop_bytes(signed_msg, route, sent_to, target)?;
            (tunnel_id, serialised)
        } else {
            trace!("{:?} Not connected or tunnelling to {:?}. Dropping peer.",
                   self,
                   target);
            self.disconnect_peer(&target, None);
            return Ok(());
        };
        if !self.filter_outgoing_routing_msg(&routing_msg, &target, route) {
            self.send_or_drop(&peer_id, bytes, priority);
        }
        Ok(())
    }

    // Wraps the signed message in a `HopMessage` and sends it on.
    //
    // In the case that the `peer_id` is unknown, an ack is sent and the message dropped.
    fn relay_to_client(&mut self,
                       signed_msg: &SignedMessage,
                       peer_id: &PeerId)
                       -> Result<(), RoutingError> {
        let priority = signed_msg.priority();

        if self.peer_mgr.get_connected_peer(peer_id).is_some() {
            if self.filter_outgoing_routing_msg(signed_msg.routing_message(), peer_id, 0) {
                return Ok(());
            }
            let hop_msg = HopMessage::new(signed_msg.clone(),
                                          0,
                                          BTreeSet::new(),
                                          self.full_id.signing_private_key())?;
            let message = Message::Hop(hop_msg);
            let raw_bytes = serialisation::serialise(&message)?;
            self.send_or_drop(peer_id, raw_bytes, priority);
            Ok(())
        } else {
            // Acknowledge the message so that the sender doesn't retry.
            let hop = *self.name();
            self.send_ack_from(signed_msg.routing_message(), 0, Authority::ManagedNode(hop));
            debug!("{:?} Client connection not found for message {:?}.",
                   self,
                   signed_msg);
            Err(RoutingError::ClientConnectionNotFound)
        }
    }

    /// Returns the peer that is responsible for collecting signatures to verify a message; this
    /// may be us or another node. If our signature is not required, this returns `None`.
    fn get_signature_target(&self, src: &Authority<XorName>, route: u8) -> Option<XorName> {
        use Authority::*;
        let list: Vec<&XorName> = match *src {
            ClientManager(_) | NaeManager(_) | NodeManager(_) => {
                let mut v = self.peer_mgr
                    .routing_table()
                    .our_section()
                    .iter()
                    .sorted_by(|&lhs, &rhs| src.name().cmp_distance(lhs, rhs));
                v.truncate(self.min_section_size());
                v
            }
            Section(_) => {
                self.peer_mgr
                    .routing_table()
                    .our_section()
                    .iter()
                    .sorted_by(|&lhs, &rhs| src.name().cmp_distance(lhs, rhs))
            }
            PrefixSection(ref pfx) => {
                self.peer_mgr
                    .routing_table()
                    .iter()
                    .filter(|name| pfx.matches(name))
                    .chain(iter::once(self.name()))
                    .sorted_by(|&lhs, &rhs| src.name().cmp_distance(lhs, rhs))
            }
            ManagedNode(_) | Client { .. } => return Some(*self.name()),
        };

        if !list.contains(&self.name()) {
            None
        } else {
            Some(*list[route as usize % list.len()])
        }
    }

    /// Returns a list of target peer IDs for a message sent via route.
    /// Names in exclude and sent_to will be excluded from the result.
    fn get_targets(&self,
                   routing_msg: &RoutingMessage,
                   route: u8,
                   exclude: &XorName,
                   sent_to: &BTreeSet<XorName>)
                   -> Result<(BTreeSet<XorName>, Vec<PeerId>), RoutingError> {
        let force_via_proxy = match routing_msg.content {
            MessageContent::ConnectionInfoRequest { pub_id, .. } |
            MessageContent::ConnectionInfoResponse { pub_id, .. } => {
                routing_msg.src.is_client() && pub_id == *self.full_id.public_id()
            }
            _ => false,
        };

        if self.is_proper() && !force_via_proxy {
            let targets: HashSet<_> = self.peer_mgr
                .routing_table()
                .targets(&routing_msg.dst, *exclude, route as usize)?
                .into_iter()
                .filter(|target| !sent_to.contains(target))
                .collect();
            let new_sent_to =
                if self.in_authority(&routing_msg.dst) {
                    sent_to.iter()
                    .chain(targets.iter()
                        .filter(|target| match self.peer_mgr.get_state_by_name(target) {
                            Some(&PeerState::Routing(RoutingConnection::Tunnel)) => false,
                            _ => true,
                        }))
                    .chain(iter::once(self.name()))
                    .cloned()
                    .collect()
                } else {
                    BTreeSet::new()
                };
            Ok((new_sent_to, self.peer_mgr.get_peer_ids(&targets)))
        } else if let Authority::Client { ref proxy_node_name, .. } = routing_msg.src {
            // We don't have any contacts in our routing table yet. Keep using
            // the proxy connection until we do.
            if let Some(&peer_id) = self.peer_mgr.get_proxy_peer_id(proxy_node_name) {
                Ok((BTreeSet::new(), vec![peer_id]))
            } else {
                error!("{:?} Unable to find connection to proxy node in proxy map.",
                       self);
                Err(RoutingError::ProxyConnectionNotFound)
            }
        } else {
            error!("{:?} Source should be client if our state is a Client.",
                   self);
            Err(RoutingError::InvalidSource)
        }
    }

    // Wrap the `signed_msg` with a `HopMessage`, then wrap that with `Message::TunnelHop`.
    // Serialise the result to a byte string.
    fn to_tunnel_hop_bytes(&self,
                           signed_msg: SignedMessage,
                           route: u8,
                           sent_to: BTreeSet<XorName>,
                           dst: PeerId)
                           -> Result<Vec<u8>, RoutingError> {
        let hop_msg = HopMessage::new(signed_msg,
                                      route,
                                      sent_to,
                                      self.full_id.signing_private_key())?;
        let message = Message::TunnelHop {
            content: hop_msg,
            src: self.crust_service.id(),
            dst: dst,
        };

        Ok(serialisation::serialise(&message)?)
    }

    fn send_node_identify(&mut self, peer_id: PeerId) {
        let serialised_public_id = match serialisation::serialise(self.full_id().public_id()) {
            Ok(rslt) => rslt,
            Err(e) => {
                error!("Failed to serialise public ID: {:?}", e);
                return;
            }
        };
        let signature = sign::sign_detached(&serialised_public_id,
                                            self.full_id().signing_private_key());
        let direct_message = if self.is_approved {
            DirectMessage::NodeIdentify {
                serialised_public_id: serialised_public_id,
                signature: signature,
            }
        } else {
            DirectMessage::CandidateIdentify {
                serialised_public_id: serialised_public_id,
                signature: signature,
            }
        };

        self.send_direct_message(peer_id, direct_message);
    }

    fn send_connection_info_request(&mut self,
                                    their_public_id: PublicId,
                                    src: Authority<XorName>,
                                    dst: Authority<XorName>,
                                    outbox: &mut EventBox)
                                    -> Result<(), RoutingError> {
        let their_name = *their_public_id.name();
        if let Some(peer_id) = self.peer_mgr
               .get_proxy_or_client_or_joining_node_peer_id(&their_public_id) {

            self.send_node_identify(peer_id);
            self.add_to_routing_table(&their_public_id, &peer_id, outbox);
            return Ok(());
        }

        self.peer_mgr.allow_connect(&their_name)?;

        if let Some(token) = self.peer_mgr
               .get_connection_token(src, dst, their_public_id) {
            self.crust_service.prepare_connection_info(token);
            return Ok(());
        }

        let our_pub_info = match self.peer_mgr.get_state_by_name(&their_name) {
            Some(&PeerState::ConnectionInfoReady(ref our_priv_info)) => {
                our_priv_info.to_pub_connection_info()
            }
            state => {
                trace!("{:?} Not sending connection info request to {:?}. State: {:?}",
                       self,
                       their_name,
                       state);
                return Ok(());
            }
        };
        trace!("{:?} Resending connection info request to {:?}",
               self,
               their_name);
        self.send_connection_info(our_pub_info, their_public_id, src, dst, None);
        Ok(())
    }

    // Handle dropped peer with the given peer id. Returns true if we should keep running, false if
    // we should terminate.
    fn dropped_peer(&mut self,
                    peer_id: &PeerId,
                    outbox: &mut EventBox,
                    mut try_reconnect: bool)
                    -> bool {
        let (peer, removal_result) = match self.peer_mgr.remove_peer(peer_id) {
            Some(result) => result,
            None => return true,
        };

        if let Ok(removal_details) = removal_result {
            if !self.dropped_routing_node(peer.pub_id(), removal_details, outbox) {
                return false;
            }
        }

        match *peer.state() {
            PeerState::Client => {
                debug!("{:?} Client disconnected: {:?}", self, peer_id);
            }
            PeerState::JoiningNode => {
                debug!("{:?} Joining node {:?} dropped. {} remaining.",
                       self,
                       peer_id,
                       self.peer_mgr.joining_nodes_num());
            }
            PeerState::Proxy => {
                debug!("{:?} Lost bootstrap connection to {:?} ({:?}).",
                       self,
                       peer.name(),
                       peer_id);

                if self.peer_mgr.routing_table().len() < self.min_section_size() - 1 {
                    outbox.send_event(Event::Terminate);
                    return false;
                }
                try_reconnect = false;
            }
            _ => (),
        }

        if try_reconnect && self.is_approved && !peer.pub_id().is_client_id() {
            debug!("{:?} Sending connection info to {:?} due to dropped peer.",
                   self,
                   peer.pub_id());
            let own_name = *self.name();
            if let Err(error) =
                self.send_connection_info_request(*peer.pub_id(),
                                                  Authority::ManagedNode(own_name),
                                                  Authority::ManagedNode(*peer.name()),
                                                  outbox) {
                debug!("{:?} - Failed to send connection info to {:?}: {:?}",
                       self,
                       peer.pub_id(),
                       error);
            }
        }

        true
    }

    // Handle dropped routing peer with the given name and removal details. Returns true if we
    // should keep running, false if we should terminate.
    fn dropped_routing_node(&mut self,
                            pub_id: &PublicId,
                            details: RemovalDetails<XorName>,
                            outbox: &mut EventBox)
                            -> bool {
        info!("{:?} Dropped {:?} from the routing table.",
              self,
              details.name);

        outbox.send_event(Event::NodeLost(details.name, self.peer_mgr.routing_table().clone()));

        self.merge_if_necessary();

        self.peer_mgr
            .routing_table()
            .find_section_prefix(&details.name)
            .map_or((),
                    |prefix| { self.send_section_list_signature(prefix, None); });
        if details.was_in_our_section {
            self.reset_rt_timer();
            self.section_list_sigs
                .remove_signatures_by(*pub_id, self.peer_mgr.routing_table().our_section().len());
        }

        if self.peer_mgr.routing_table().is_empty() {
            debug!("{:?} Lost all routing connections.", self);
            if !self.is_first_node {
                outbox.send_event(Event::RestartRequired);
                return false;
            }
        }

        true
    }

    fn send_section_split(&mut self,
                          our_prefix: Prefix<XorName>,
                          version: u64,
                          joining_node: XorName) {
        for prefix in self.peer_mgr.routing_table().prefixes() {
            // this way of calculating the source avoids using the joining node as the route
            // src authority is a PrefixSection and not Section to help resend failed messages
            // even if we handle the split and move on.
            let src = Authority::PrefixSection(our_prefix);
            let dst = Authority::PrefixSection(prefix);
            let content = MessageContent::SectionSplit(our_prefix, version, joining_node);
            if let Err(err) = self.send_routing_message(src, dst, content) {
                debug!("{:?} Failed to send SectionSplit: {:?}.", self, err);
            }
        }
    }

    fn merge_if_necessary(&mut self) {
        if !self.we_want_to_merge() && (self.they_want_to_merge() || self.peer_mgr.should_merge()) {
            let (sender_prefix, sections) = self.peer_mgr.merge_details();
            let content = MessageContent::OwnSectionMerge(sections);
            let src = Authority::PrefixSection(sender_prefix);
            let dst = Authority::PrefixSection(sender_prefix.popped());
            debug!("{:?} Sending OwnSectionMerge from {:?} to {:?} with content {:?}",
                   self,
                   src,
                   dst,
                   content);
            if let Err(err) = self.send_routing_message(src, dst, content) {
                debug!("{:?} Failed to send OwnSectionMerge: {:?}.", self, err);
            }
        }
    }

    fn send_other_section_merge(&mut self,
                                targets: BTreeSet<Prefix<XorName>>,
                                merge_details: OtherMergeDetails<XorName>) {
        let section = self.peer_mgr.get_pub_ids(&merge_details.section);
        let version = self.peer_mgr.routing_table().our_version();
        let content = MessageContent::OtherSectionMerge(section, version);
        let src = Authority::PrefixSection(merge_details.prefix);
        for target in &targets {
            let dst = Authority::PrefixSection(*target);
            debug!("{:?} Sending OtherSectionMerge from {:?} to {:?} with content {:?}",
                   self,
                   src,
                   dst,
                   content);
            if let Err(err) = self.send_routing_message(src, dst, content.clone()) {
                debug!("{:?} Failed to send OtherSectionMerge: {:?}.", self, err);
            }
        }
    }

    fn dropped_tunnel_client(&mut self, peer_id: &PeerId) {
        for other_id in self.tunnels.drop_client(peer_id) {
            trace!("{:?} Closing tunnel client connection between {:?} and {:?}",
                   self,
                   peer_id,
                   other_id);
            let message = DirectMessage::TunnelClosed(*peer_id);
            self.send_direct_message(other_id, message);
        }
    }

    fn dropped_tunnel_node(&mut self, peer_id: &PeerId, outbox: &mut EventBox) {
        let peers = self.tunnels
            .remove_tunnel(peer_id)
            .into_iter()
            .filter_map(|dst_id| {
                            self.peer_mgr
                                .get_routing_peer(&dst_id)
                                .map(|dst_pub_id| (dst_id, *dst_pub_id))
                        })
            .collect_vec();
        for (dst_id, pub_id) in peers {
            self.dropped_peer(&dst_id, outbox, false);
            debug!("{:?} Lost tunnel for peer {:?} ({:?}). Requesting new tunnel.",
                   self,
                   dst_id,
                   pub_id.name());
            self.find_tunnel_for_peer(dst_id, &pub_id);
        }
    }

    // Proper node is either the first node in the network or a node which has at least one entry
    // in its routing table.
    fn is_proper(&self) -> bool {
        self.is_first_node || self.peer_mgr.routing_table().len() >= 1
    }

    fn send_direct_message(&mut self, dst_id: PeerId, direct_message: DirectMessage) {
        self.stats().count_direct_message(&direct_message);

        if let Some(&tunnel_id) = self.tunnels.tunnel_for(&dst_id) {
            let message = Message::TunnelDirect {
                content: direct_message,
                src: self.crust_service.id(),
                dst: dst_id,
            };
            self.send_message(&tunnel_id, message);
        } else {
            self.send_message(&dst_id, Message::Direct(direct_message));
        }
    }

    fn our_prefix(&self) -> &Prefix<XorName> {
        self.peer_mgr.routing_table().our_prefix()
    }

    // For the ongoing collection of `ResourceProofResponse` messages, returns a tuple comprising:
    // the `part_count` they all use; the number of fully-completed ones; a vector for the
    // incomplete ones specifying how many parts have been sent to each peer; and a `String`
    // containing this info.
    fn resource_proof_response_progress(&self) -> String {
        let mut parts_per_proof = 0;
        let mut completed: usize = 0;
        let mut incomplete = vec![];
        for messages in self.resource_proof_response_parts.values() {
            if let Some(next_message) = messages.last() {
                match *next_message {
                    DirectMessage::ResourceProofResponse {
                        part_index,
                        part_count,
                        ..
                    } => {
                        parts_per_proof = part_count;
                        incomplete.push(part_index);
                    }
                    _ => return String::new(),  // invalid situation
                }
            } else {
                completed += 1;
            }
        }

        if self.proxy_is_resource_proof_challenger {
            completed = completed.saturating_sub(1);
        }

        if self.resource_proof_response_parts.is_empty() {
            "No resource proof challenges received yet; still establishing connections to peers."
                .to_string()
        } else if self.challenger_count == completed {
            format!("All {} resource proof responses fully sent.", completed)
        } else {
            let progress = if parts_per_proof == 0 {
                // We've completed all challenges for those peers we've connected to, but are still
                // waiting to connect to some more peers and receive their challenges.
                completed * 100 / self.challenger_count
            } else {
                (((parts_per_proof * completed) + incomplete.iter().sum::<usize>()) * 100) /
                (parts_per_proof * self.challenger_count)
            };
            format!("{}/{} resource proof response(s) complete, {}% of data sent.",
                    completed,
                    self.challenger_count,
                    progress)
        }
    }

    fn cache_section_update_request(&mut self, other_section_prefix: Prefix<XorName>) {
        if (self.peer_mgr.routing_table().should_merge() || self.we_want_to_merge() ||
            self.they_want_to_merge()) &&
           other_section_prefix != self.our_prefix().sibling() {
            // We don't care about duplicate cached prefixes - ignore result.
            let _ = self.neighbouring_prefix_change_cache
                .insert(other_section_prefix);
        }
    }

    fn format(duration: Duration) -> String {
        format!("{} seconds",
                if duration.subsec_nanos() >= 500_000_000 {
                    duration.as_secs() + 1
                } else {
                    duration.as_secs()
                })
    }
}

impl Base for Node {
    fn crust_service(&self) -> &Service {
        &self.crust_service
    }

    fn full_id(&self) -> &FullId {
        &self.full_id
    }

    fn in_authority(&self, auth: &Authority<XorName>) -> bool {
        if let Authority::Client { ref client_key, .. } = *auth {
            client_key == self.full_id.public_id().signing_public_key()
        } else {
            self.is_proper() && self.peer_mgr.routing_table().in_authority(auth)
        }
    }

    fn close_group(&self, name: XorName, count: usize) -> Option<Vec<XorName>> {
        self.peer_mgr
            .routing_table()
            .closest_names(&name, count)
            .map(|names| names.into_iter().cloned().collect_vec())
    }

    fn handle_lost_peer(&mut self, peer_id: PeerId, outbox: &mut EventBox) -> Transition {
        if peer_id == self.crust_service.id() {
            error!("{:?} LostPeer fired with our crust peer ID.", self);
            return Transition::Stay;
        }

        debug!("{:?} Received LostPeer - {:?}", self, peer_id);

        self.dropped_tunnel_client(&peer_id);
        self.dropped_tunnel_node(&peer_id, outbox);

        if self.dropped_peer(&peer_id, outbox, true) {
            Transition::Stay
        } else {
            Transition::Terminate
        }
    }

    fn stats(&mut self) -> &mut Stats {
        &mut self.stats
    }
}

#[cfg(feature = "use-mock-crust")]
impl Node {
    /// Routing table of this node.
    pub fn routing_table(&self) -> &RoutingTable<XorName> {
        self.peer_mgr.routing_table()
    }

    /// Check whether this node acts as a tunnel node between `client_1` and `client_2`.
    pub fn has_tunnel_clients(&self, client_1: PeerId, client_2: PeerId) -> bool {
        self.tunnels.has_clients(client_1, client_2)
    }

    /// Resends all unacknowledged messages.
    pub fn resend_unacknowledged(&mut self) -> bool {
        let timer_tokens = self.ack_mgr.timer_tokens();
        for timer_token in &timer_tokens {
            self.resend_unacknowledged_timed_out_msgs(*timer_token);
        }
        !timer_tokens.is_empty()
    }

    /// Are there any unacknowledged messages?
    pub fn has_unacknowledged(&self) -> bool {
        self.ack_mgr.has_pending()
    }

    pub fn clear_state(&mut self) {
        self.ack_mgr.clear();
        self.routing_msg_filter.clear();
        if self.peer_mgr.remove_connecting_peers() {
            self.merge_if_necessary();
        }
        self.tunnels.clear_new_clients();
    }

    pub fn section_list_signatures(&self,
                                   prefix: Prefix<XorName>)
                                   -> Result<BTreeMap<PublicId, sign::Signature>, RoutingError> {
        if let Some(&(_, ref signatures)) = self.section_list_sigs.get_signatures(prefix) {
            Ok(signatures
                   .iter()
                   .map(|(&pub_id, &sig)| (pub_id, sig))
                   .collect())
        } else {
            Err(RoutingError::NotEnoughSignatures)
        }
    }

    pub fn set_next_node_name(&mut self, relocation_name: Option<XorName>) {
        self.next_node_name = relocation_name;
    }
}

impl Bootstrapped for Node {
    fn ack_mgr(&self) -> &AckManager {
        &self.ack_mgr
    }

    fn ack_mgr_mut(&mut self) -> &mut AckManager {
        &mut self.ack_mgr
    }

    fn min_section_size(&self) -> usize {
        self.peer_mgr.routing_table().min_section_size()
    }


    // Constructs a signed message, finds the node responsible for accumulation, and either sends
    // this node a signature or tries to accumulate signatures for this message (on success, the
    // accumulator handles or forwards the message).
    fn send_routing_message_via_route(&mut self,
                                      routing_msg: RoutingMessage,
                                      route: u8)
                                      -> Result<(), RoutingError> {
        if !self.in_authority(&routing_msg.src) {
            trace!("{:?} Not part of the source authority. Not sending message {:?}.",
                   self,
                   routing_msg);
            return Ok(());
        }
        if !self.add_to_pending_acks(&routing_msg, route) {
            debug!("{:?} already received an ack for {:?} - so not resending it.",
                   self,
                   routing_msg);
            return Ok(());
        }
        use routing_table::Authority::*;
        let sending_names = match routing_msg.src {
            ClientManager(_) | NaeManager(_) | NodeManager(_) | ManagedNode(_) => {
                let section =
                    self.peer_mgr
                        .routing_table()
                        .get_section(self.name())
                        .ok_or(RoutingError::RoutingTable(RoutingTableError::NoSuchPeer))?;
                let pub_ids = self.peer_mgr.get_pub_ids(section);
                vec![SectionList::new(*self.our_prefix(), pub_ids)]
            }
            Section(_) => {
                vec![SectionList::new(*self.our_prefix(),
                                      self.peer_mgr
                                          .get_pub_ids(self.peer_mgr
                                                           .routing_table()
                                                           .our_section()))]
            }
            PrefixSection(ref prefix) => {
                self.peer_mgr
                    .routing_table()
                    .all_sections()
                    .into_iter()
                    .filter_map(|(p, (_, members))| if prefix.is_compatible(&p) {
                                    Some(SectionList::new(p, self.peer_mgr.get_pub_ids(&members)))
                                } else {
                                    None
                                })
                    .collect()
            }
            Client { .. } => vec![],
        };

        let signed_msg = SignedMessage::new(routing_msg, &self.full_id, sending_names)?;

        match self.get_signature_target(&signed_msg.routing_message().src, route) {
            None => Ok(()),
            Some(our_name) if our_name == *self.name() => {
                let min_section_size = self.min_section_size();
                if let Some((msg, route)) =
                    self.sig_accumulator
                        .add_message(signed_msg, min_section_size, route) {
                    if self.in_authority(&msg.routing_message().dst) {
                        self.handle_signed_message(msg, route, our_name, &BTreeSet::new())?;
                    } else {
                        self.send_signed_message(&msg, route, &our_name, &BTreeSet::new())?;
                    }
                }
                Ok(())
            }
            Some(target_name) => {
                if let Some(&peer_id) = self.peer_mgr.get_peer_id(&target_name) {
                    let direct_msg = signed_msg.routing_message()
                        .to_signature(self.full_id().signing_private_key())?;
                    self.send_direct_message(peer_id, direct_msg);
                    Ok(())
                } else {
                    Err(RoutingError::RoutingTable(RoutingTableError::NoSuchPeer))
                }
            }
        }
    }

    fn routing_msg_filter(&mut self) -> &mut RoutingMessageFilter {
        &mut self.routing_msg_filter
    }

    fn timer(&mut self) -> &mut Timer {
        &mut self.timer
    }
}

impl Debug for Node {
    fn fmt(&self, formatter: &mut Formatter) -> fmt::Result {
        write!(formatter, "Node({}({:b}))", self.name(), self.our_prefix())
    }
}

// Verify the serialised public id against the signature.
fn verify_signed_public_id(serialised_public_id: &[u8],
                           signature: &sign::Signature)
                           -> Result<PublicId, RoutingError> {
    let public_id: PublicId = serialisation::deserialise(serialised_public_id)?;
    let public_key = public_id.signing_public_key();
    if sign::verify_detached(signature, serialised_public_id, public_key) {
        Ok(public_id)
    } else {
        Err(RoutingError::FailedSignature)
    }
}<|MERGE_RESOLUTION|>--- conflicted
+++ resolved
@@ -740,6 +740,16 @@
                             self.peer_mgr.get_pub_ids(&self.get_section(prefix)?)))
     }
 
+    /// Sends a signature for the list of members of all sections that we haven't signed yet.
+    fn send_section_list_signatures(&mut self) {
+        for prefix in self.peer_mgr.routing_table().prefixes() {
+            if self.section_list_sigs
+                   .has_signed(&prefix, self.full_id.public_id()) {
+                self.send_section_list_signature(prefix, None);
+            }
+        }
+    }
+
     /// Sends a signature for the list of members of a section with prefix `prefix` to our whole
     /// section if `dst` is `None`, or to the given node if it is `Some(name)`
     fn send_section_list_signature(&mut self, prefix: Prefix<XorName>, dst: Option<XorName>) {
@@ -1199,10 +1209,10 @@
 
         let mapped_sections = sections
             .iter()
-            .map(|(prefix, section)| {
+            .map(|(prefix, &(v, ref section))| {
                      let names: BTreeSet<XorName> =
                          section.iter().map(|pub_id| *pub_id.name()).collect();
-                     (*prefix, names)
+                     (*prefix, (v, names))
                  })
             .collect();
         if let Err(error) = self.peer_mgr
@@ -2291,7 +2301,6 @@
                              -> Result<(), RoutingError> {
         trace!("{:?} Got section update for {:?}", self, prefix);
 
-<<<<<<< HEAD
         // Perform splits and merges that we missed, according to the section update.
         for (name, peer_id) in self.peer_mgr.add_prefix(prefix, version) {
             self.disconnect_peer(&peer_id, Some(outbox));
@@ -2300,40 +2309,7 @@
         info!("{:?} SectionUpdate handled. Prefixes: {:?}",
               self,
               self.peer_mgr.routing_table().prefixes());
-=======
-        // Perform splits that we missed, according to the section update.
-        // TODO: This is a temporary fix and it shouldn't be necessary anymore once the new message
-        //       flow for joining nodes is in place and we send the routing table to the new node
-        //       at the point where it gets added to the section.
-        let pfx_name = prefix.lower_bound();
-        if !prefix.is_compatible(self.our_prefix()) {
-            while let Some(rt_pfx) = self.peer_mgr
-                      .routing_table()
-                      .find_section_prefix(&pfx_name) {
-                if rt_pfx.bit_count() >= prefix.bit_count() {
-                    break;
-                }
-                debug!("{:?} Splitting {:?} on section update.", self, rt_pfx);
-                let _ = self.handle_section_split(rt_pfx, rt_pfx.lower_bound(), outbox);
-            }
-        }
-
-        if let Some(rt_pfx) = self.peer_mgr
-               .routing_table()
-               .find_section_prefix(&pfx_name) {
-            if merge && rt_pfx.bit_count() > prefix.bit_count() {
-                for (name, peer_id) in self.peer_mgr.add_prefix(prefix) {
-                    self.disconnect_peer(&peer_id, Some(outbox));
-                    info!("{:?} Dropped {:?} from the routing table.", self, name);
-                }
-                self.send_section_list_signature(prefix, None);
-                info!("{:?} Merge on SectionUpdate completed. Prefixes: {:?}",
-                      self,
-                      self.peer_mgr.routing_table().prefixes());
-            }
-        }
-
->>>>>>> 92fc370a
+        self.send_section_list_signatures();
         // Filter list of members to just those we don't know about:
         let members = if let Some(section) = self.peer_mgr
                .routing_table()
@@ -2534,28 +2510,25 @@
                 }
                 Some(their_sections) => their_sections,
             };
-<<<<<<< HEAD
-            let version = if let (Some(&(v0, _)), Some(&(v1, _))) =
-                (their_sections.get(&sender_prefix), their_sections.get(&sender_prefix.sibling())) {
-                cmp::max(v0, v1) + 1
-            } else {
-                return Err(RoutingError::InvalidMessage);
-            };
-            self.process_own_section_merge(their_prefix, version, their_sections, outbox);
-=======
+            let version = their_sections
+                .iter()
+                .chain(our_sections.iter())
+                .filter(|&(pfx, _)| pfx.extends(&merge_prefix))
+                .map(|(_, &(v, _))| v + 1)
+                .max()
+                .unwrap_or(0);
             let our_merged_section: BTreeSet<_> = our_sections
                 .iter()
                 .chain(their_sections.iter())
                 .filter(|&(prefix, _)| prefix.popped() == self.our_prefix().popped())
-                .flat_map(|(_, peers)| peers)
+                .flat_map(|(_, &(_, ref peers))| peers)
                 .map(|peer| *peer.name())
                 .collect();
-            self.process_own_section_merge(our_prefix, our_sections, &our_merged_section, outbox)?;
             self.process_own_section_merge(their_prefix,
+                                           version,
                                            their_sections,
                                            &our_merged_section,
-                                           outbox)?;
->>>>>>> 92fc370a
+                                           outbox);
         }
         self.merge_if_necessary();
         Ok(())
@@ -2574,37 +2547,20 @@
                                  sender_prefix: Prefix<XorName>,
                                  merge_version: u64,
                                  sections: SectionMap,
-<<<<<<< HEAD
+                                 our_merged_section: &BTreeSet<XorName>,
                                  outbox: &mut EventBox) {
         match self.peer_mgr
                   .merge_own_section(sender_prefix, merge_version, sections) {
             (OwnMergeState::AlreadyMerged, _dropped_peers, _needed_peers) => (),
             (OwnMergeState::Completed {
                  targets,
-                 merge_details,
+                 mut merge_details,
              },
              dropped_peers,
              needed_peers) => {
                 for (_name, peer_id) in dropped_peers {
                     self.disconnect_peer(&peer_id, Some(outbox));
                 }
-=======
-                                 our_merged_section: &BTreeSet<XorName>,
-                                 outbox: &mut EventBox)
-                                 -> Result<(), RoutingError> {
-        let merge_prefix = sender_prefix.popped();
-        let (merge_state, needed_peers) =
-            self.peer_mgr
-                .merge_own_section(sender_prefix, merge_prefix, sections);
-
-        match merge_state {
-            OwnMergeState::Ongoing |
-            OwnMergeState::AlreadyMerged => (),
-            OwnMergeState::Completed {
-                targets,
-                mut merge_details,
-            } => {
->>>>>>> 92fc370a
                 // TODO - the event should maybe only fire once all new connections have been made?
                 outbox.send_event(Event::SectionMerge(merge_details.prefix));
                 info!("{:?} Own section merge completed. Prefixes: {:?}",
