// Copyright 2016 MaidSafe.net limited.
//
// This SAFE Network Software is licensed to you under (1) the MaidSafe.net Commercial License,
// version 1.0 or later, or (2) The General Public License (GPL), version 3, depending on which
// licence you accepted on initial access to the Software (the "Licences").
//
// By contributing code to the SAFE Network Software, or to this project generally, you agree to be
// bound by the terms of the MaidSafe Contributor Agreement.  This, along with the Licenses can be
// found in the root directory of this project at LICENSE, COPYING and CONTRIBUTOR.
//
// Unless required by applicable law or agreed to in writing, the SAFE Network Software distributed
// under the GPL Licence is distributed on an "AS IS" BASIS, WITHOUT WARRANTIES OR CONDITIONS OF ANY
// KIND, either express or implied.
//
// Please review the Licences for the specific language governing permissions and limitations
// relating to use of the SAFE Network Software.


// A routing table to manage contacts for a node in a [Kademlia][1] distributed hash table.
//
// [1]: https://en.wikipedia.org/wiki/Kademlia
//
//
// This uses the Kademlia mechanism for routing messages in a peer-to-peer network, and generalises
// it to provide redundancy in every step: for senders, messages in transit and receivers.
// It contains the routing table and the functionality to decide via which of its entries to route
// a message, but not the networking functionality itself.
//
// It also provides methods to decide which other nodes to connect to, depending on a parameter
// `bucket_size` (see below).
//
//
// # Addresses and distance functions
//
// Nodes in the network are addressed with a [`Xorable`][2] type, an unsigned integer with `B` bits.
// The *[XOR][3] distance* between two nodes with addresses `x` and `y` is `x ^ y`. This
// [distance function][4] has the property that no two points ever have the same distance from a
// given point, i. e. if `x ^ y == x ^ z`, then `y == z`. This property allows us to define the
// `k`-*close group* of an address as the `k` closest nodes to that address, guaranteeing that the
// close group will always have exactly `k` members (unless, of course, the whole network has less
// than `k` nodes).
//
// [2]: trait.Xorable.html
// [3]: https://en.wikipedia.org/wiki/Exclusive_or#Bitwise_operation
// [4]: https://en.wikipedia.org/wiki/Metric_%28mathematics%29
//
// The routing table is associated with a node with some name `x`, and manages a number of contacts
// to other nodes, sorting them into up to `B` *buckets*, depending on their XOR distance from `x`:
//
// * If 2<sup>`B`</sup> > `x ^ y` >= 2<sup>`B - 1`</sup>, then y is in bucket 0.
// * If 2<sup>`B - 1`</sup> > `x ^ y` >= 2<sup>`B - 2`</sup>, then y is in bucket 1.
// * If 2<sup>`B - 2`</sup> > `x ^ y` >= 2<sup>`B - 3`</sup>, then y is in bucket 2.
// * ...
// * If 2 > `x ^ y` >= 1, then y is in bucket `B - 1`.
//
// Equivalently, `y` is in bucket `n` if the longest common prefix of `x` and `y` has length `n`,
// i. e. the first binary digit in which `x` and `y` disagree is the `(n + 1)`-th one. We call the
// length of the remainder, without the common prefix, the *bucket distance* of `x` and `y`. Hence
// `x` and `y` have bucket distance `B - n` if and only if `y` belongs in bucket number `n`.
//
// The bucket distance is coarser than the XOR distance: Whenever the bucket distance from `y` to
// `x` is less than the bucket distance from `z` to `x`, then `y ^ x < z ^ x`. But not vice-versa:
// Often `y ^ x < z ^ x`, even if the bucket distances are equal. The XOR distance ranges from 0
// to 2<sup>`B`</sup> (exclusive), while the bucket distance ranges from 0 to `B` (inclusive).
//
//
// # Guarantees
//
// The routing table provides functions to decide, for a message with a given destination, which
// nodes in the table to pass the message on to, so that it is guaranteed that:
//
// * If the destination is the address of a node, the message will reach that node after at most
//   `B - 1` hops.
// * Otherwise, if the destination is a `k`-close group with `k <= min_section_size`, the message
//   will reach every member of the `k`-close group of the destination address, i.e. all `k` nodes
//   in the network that are XOR-closest to that address, and each node knows whether it belongs to
//   that group.
// * Each node in a given address' close group is connected to each other node in that section. In
//   particular, every node is connected to its own close group.
// * The number of total hop messages created for each message is at most `B`.
// * There are `min_section_size` different paths along which a message can be sent, to provide
//   redundancy.
//
// However, to be able to make these guarantees, the routing table must be filled with sufficiently
// many contacts. Specifically, the following invariant must be ensured:
//
// > Whenever a bucket `n` has fewer than `bucket_size` entries, it contains *all* nodes in the
// > network with bucket distance `B - n`.
//
// The user of this crate therefore needs to make sure that whenever a node joins or leaves, all
// affected nodes in the network update their routing tables accordingly.
//
//
// # Resilience against malfunctioning nodes
//
// The sender may choose to send a message via up to `bucket_size` distinct paths to provide
// redundancy against malfunctioning hop nodes. These paths are likely, but not guaranteed, to be
// disjoint.
//
// The concept of sections exists to provide resilience even against failures of the source or
// destination itself: If every member of a section tries to send the same message, it will arrive
// even if some members fail. And if a message is sent to a whole section, it will arrive in most,
// even if some of them malfunction.
//
// Close sections can thus be used as inherently redundant authorities in the network that messages
// can be sent to and received from, using a consensus algorithm: A message from a section authority
// is considered to be legitimate, if a majority of section members have sent a message with the
// same content.

mod authority;
mod error;
mod network_tests;
mod prefix;
mod xorable;

pub use self::authority::Authority;
pub use self::error::Error;
#[cfg(any(test, feature = "use-mock-crust"))]
pub use self::network_tests::verify_network_invariant;
pub use self::prefix::Prefix;
pub use self::xorable::Xorable;
use itertools::Itertools;
use std::{iter, mem};
use std::cmp::Ordering;
use std::collections::{BTreeMap, BTreeSet, btree_map, btree_set};
use std::collections::btree_map::Entry;
use std::fmt::{Binary, Debug, Formatter};
use std::fmt::Result as FmtResult;
use std::hash::Hash;

pub type Sections<T> = BTreeMap<Prefix<T>, (u64, BTreeSet<T>)>;

type MemberIter<'a, T> = btree_set::Iter<'a, T>;
type SectionIter<'a, T> = btree_map::Values<'a, Prefix<T>, (u64, BTreeSet<T>)>;
type OtherSectionsIter<'a, T> = iter::FlatMap<SectionIter<'a, T>,
                                              MemberIter<'a, T>,
                                              FlatMapFn<'a, T>>;
type FlatMapFn<'a, T> = fn(&'a (u64, BTreeSet<T>)) -> MemberIter<'a, T>;

// Amount added to `min_section_size` when deciding whether a bucket split can happen.  This helps
// protect against rapid splitting and merging in the face of moderate churn.
const SPLIT_BUFFER: usize = 3;

// Immutable iterator over the entries of a `RoutingTable`.
pub struct Iter<'a, T: 'a + Binary + Clone + Copy + Default + Hash + Xorable> {
    inner: iter::Chain<OtherSectionsIter<'a, T>, btree_set::Iter<'a, T>>,
    our_name: T,
}

impl<'a, T: 'a + Binary + Clone + Copy + Default + Hash + Xorable> Iterator for Iter<'a, T> {
    type Item = &'a T;

    #[cfg_attr(feature="cargo-clippy", allow(while_let_on_iterator))]
    fn next(&mut self) -> Option<&'a T> {
        while let Some(name) = self.inner.next() {
            if *name != self.our_name {
                return Some(name);
            }
        }
        None
    }

    fn size_hint(&self) -> (usize, Option<usize>) {
        self.inner.size_hint()
    }
}


// Used when removal of a contact triggers the need to merge two or more sections.  Sent between all
// members of all merging sections, but not peers outwith the new section. Contains all sections in
// the routing table of nodes with the sender prefix.
#[derive(Clone, Debug, PartialEq)]
pub struct OwnMergeDetails<T: Binary + Clone + Copy + Default + Hash + Xorable> {
    pub sender_prefix: Prefix<T>,
    pub merge_version: u64,
    pub sections: Sections<T>,
}



// Used once merging our own section has completed to send to peers outwith the new section
#[derive(Clone, Debug, PartialEq)]
pub struct OtherMergeDetails<T: Binary + Clone + Copy + Default + Hash + Xorable> {
    pub prefix: Prefix<T>,
    pub section: BTreeSet<T>,
    pub version: u64,
}



// Details returned by a successful `RoutingTable::remove()`.
#[derive(Debug)]
pub struct RemovalDetails<T: Binary + Clone + Copy + Default + Hash + Xorable> {
    // Peer name
    pub name: T,
    // True if the removed peer was in our section.
    pub was_in_our_section: bool,
}



// Details returned by `RoutingTable::merge_own_section()`.
pub enum OwnMergeState<T: Binary + Clone + Copy + Default + Hash + Xorable> {
    // If an ongoing merge is happening, and this call to `merge_own_section()` completes the merge
    // (i.e. all merging sections have sent us their merge details), then `Completed` is returned,
    // containing the appropriate targets (the `Prefix`es of all sections outwith the merging ones)
    // and the merge details they each need to receive (the new prefix and merged section).
    Completed {
        targets: BTreeSet<Prefix<T>>,
        merge_details: OtherMergeDetails<T>,
    },
    // The merge has already completed, implying that no further action by the caller is required.
    AlreadyMerged,
}



/// A routing table to manage contacts for a node.
///
/// It maintains a list of sections (identified by a `Prefix<T>`), each with a
/// list node identifiers of type `T` (e.g. `XorName`) representing connected
/// peer nodes, and provides algorithms for routing messages.
///
/// See the [crate documentation](index.html) for details.
#[derive(Clone, Eq, PartialEq)]
pub struct RoutingTable<T: Binary + Clone + Copy + Debug + Default + Hash + Xorable> {
    /// Minimum number of nodes we consider acceptable in a section
    min_section_size: usize,
    /// Name of node holding this table
    our_name: T,
    /// Prefix of our section
    our_prefix: Prefix<T>,
    /// Members of our section, including our own name
    our_section: BTreeSet<T>,
    /// Our prefix version.
    our_version: u64,
    /// Other sections (excludes our own) (TODO: rename)
    sections: Sections<T>,
}

impl<T: Binary + Clone + Copy + Debug + Default + Hash + Xorable> RoutingTable<T> {
    /// Creates a new `RoutingTable`.
    pub fn new(our_name: T, min_section_size: usize) -> Self {
        let mut our_section = BTreeSet::new();
        our_section.insert(our_name);
        RoutingTable {
            our_name: our_name,
            min_section_size: min_section_size,
            our_section: our_section,
            our_prefix: Default::default(),
            our_version: 0,
            sections: BTreeMap::new(),
        }
    }

    /// Adds the list of `Prefix`es as empty sections.
    ///
    /// Called once a node has been approved by its own section and is given its peers' tables.
    /// Expects the current sections to be empty.
    pub fn add_prefixes(&mut self, prefixes: Vec<(u64, Prefix<T>)>) -> Result<(), Error> {
        if !self.sections.is_empty() {
            return Err(Error::InvariantViolation);
        }
        for (version, prefix) in prefixes {
            if prefix.matches(&self.our_name) {
                self.our_prefix = prefix;
                self.our_version = version;
            } else if self.sections
                          .insert(prefix, (version, BTreeSet::new()))
                          .is_some() {
                return Err(Error::InvariantViolation);
            };
        }
        // In case our section has split while we've been going through the approval process, we
        // need to assign the original members of our section to the new appropriate sections.
        let our_section = mem::replace(&mut self.our_section, BTreeSet::new());
        for name in our_section {
            if self.get_section_mut(&name)
                   .map_or(true, |section| !section.insert(name)) {
                return Err(Error::InvariantViolation);
            }
        }
        self.check_invariant(true, true)
    }

    /// Checks that the `NodeApproval` message contains a valid `RoutingTable`.
    pub fn check_node_approval_msg(&self,
                                   sections: BTreeMap<Prefix<T>, BTreeSet<T>>)
                                   -> Result<(), Error> {
        let mut temp_rt = RoutingTable::new(self.our_name, self.min_section_size);
        temp_rt.add_prefixes(sections.keys().cloned().collect())?;
        for peer in sections.values().flat_map(BTreeSet::iter) {
            let _ = temp_rt.add(*peer, false);
        }
        temp_rt.check_invariant(false, true)
    }

    /// Returns the `Prefix` of our section
    pub fn our_prefix(&self) -> &Prefix<T> {
        &self.our_prefix
    }

    /// Returns the version of our section.
    pub fn our_version(&self) -> u64 {
        self.our_version
    }

    /// Returns our own section, including our own name.
    pub fn our_section(&self) -> &BTreeSet<T> {
        &self.our_section
    }

    /// Returns the whole routing table, including our section and our name
    pub fn all_sections(&self) -> Sections<T> {
        self.sections
            .iter()
            .map(|(pfx, version_and_section)| (*pfx, version_and_section.clone()))
            .chain(iter::once((self.our_prefix, (self.our_version, self.our_section.clone()))))
            .collect()
    }

    /// Returns the section with the given prefix, if any (includes own name if is own section)
    pub fn section_with_prefix(&self, prefix: &Prefix<T>) -> Option<&BTreeSet<T>> {
        if *prefix == self.our_prefix {
            Some(&self.our_section)
        } else {
            self.sections
                .get(prefix)
                .map(|&(_, ref section)| section)
        }
    }

    /// Returns the total number of entries in the routing table, excluding our own name.
    // TODO: refactor to include our name?
    pub fn len(&self) -> usize {
        self.sections
            .values()
            .fold(0, |acc, &(_, ref section)| acc + section.len()) +
        self.our_section.len() - 1
    }

    /// Is the table empty? (Returns `true` if no nodes besides our own are known;
    /// empty sections are ignored.)
    pub fn is_empty(&self) -> bool {
        self.our_section.len() == 1 &&
        self.sections
            .values()
            .all(|&(_, ref section)| section.is_empty())
    }

    /// Returns the minimum section size.
    pub fn min_section_size(&self) -> usize {
        self.min_section_size
    }

    /// Returns the number of nodes which need to exist in each subsection of a given section to
    /// allow it to be split.
    pub fn min_split_size(&self) -> usize {
        self.min_section_size + SPLIT_BUFFER
    }

    /// Returns whether the table contains the given `name`.
    pub fn has(&self, name: &T) -> bool {
        self.get_section(name)
            .map_or(false, |section| section.contains(name))
    }

    /// Iterates over all nodes known by the routing table, excluding our own name.
    // TODO: do we need to exclude our name?
    pub fn iter(&self) -> Iter<T> {
        fn iter_fn<U>(&(_, ref section): &(u64, BTreeSet<U>)) -> btree_set::Iter<U> {
            section.iter()
        }
        let iter: fn(_) -> _ = iter_fn;
        Iter {
            inner: self.sections
                .values()
                .flat_map(iter)
                .chain(self.our_section.iter()),
            our_name: self.our_name,
        }
    }

    /// Compute an estimate of the size of the network from the size of our routing table.
    ///
    /// Return (estimate, exact), with exact = true iff we have the whole network in our
    /// routing table.
    pub fn network_size_estimate(&self) -> (u64, bool) {
        let known_prefixes = self.prefixes();
        let is_exact = Prefix::default().is_covered_by(known_prefixes.iter());

        // Estimated fraction of the network that we have in our RT.
        // Computed as the sum of 1 / 2^(prefix.bit_count) for all known section prefixes.
        let network_fraction: f64 = known_prefixes
            .iter()
            .map(|p| 1.0 / (p.bit_count() as f64).exp2())
            .sum();

        // Total size estimate = known_nodes / network_fraction
        let network_size = (self.len() + 1) as f64 / network_fraction;

        (network_size.ceil() as u64, is_exact)
    }

    /// Collects prefixes of all sections known by the routing table other than ours into a
    /// `BTreeSet`.
    pub fn other_prefixes(&self) -> BTreeSet<Prefix<T>> {
        self.sections.keys().cloned().collect()
    }

    /// Collects prefixes of all sections known by the routing table into a `BTreeSet`.
    pub fn prefixes(&self) -> BTreeSet<Prefix<T>> {
        self.sections
            .keys()
            .cloned()
            .chain(iter::once(self.our_prefix))
            .collect()
    }

    /// If our section is the closest one to `name`, returns all names in our section *including
    /// ours*, otherwise returns `None`.
    pub fn close_names(&self, name: &T) -> Option<BTreeSet<T>> {
        if self.our_prefix.matches(name) {
            Some(self.our_section().clone())
        } else {
            None
        }
    }

    /// If our section is the closest one to `name`, returns all names in our section *excluding
    /// ours*, otherwise returns `None`.
    pub fn other_close_names(&self, name: &T) -> Option<BTreeSet<T>> {
        if self.our_prefix.matches(name) {
            let mut section = self.our_section.clone();
            section.remove(&self.our_name);
            Some(section)
        } else {
            None
        }
    }

    /// Are we among the `count` closest nodes to `name`?
    pub fn is_closest(&self, name: &T, count: usize) -> bool {
        self.closest_names(name, count).is_some()
    }

    // Finds the `count` names closest to `name` in the whole routing table
    fn closest_known_names(&self, name: &T, count: usize) -> Vec<&T> {
        self.sections
            .iter()
            .map(|(pfx, &(_, ref section))| (pfx, section))
            .chain(iter::once((&self.our_prefix, &self.our_section)))
            .sorted_by(|&(pfx0, _), &(pfx1, _)| pfx0.cmp_distance(pfx1, name))
            .into_iter()
            .flat_map(|(_, section)| {
                          section
                              .iter()
                              .sorted_by(|name0, name1| name.cmp_distance(name0, name1))
                      })
            .take(count)
            .collect_vec()
    }

    /// Returns the `count` closest entries to `name` in the routing table, including our own name,
    /// sorted by ascending distance to `name`. If we are not close, returns `None`.
    pub fn closest_names(&self, name: &T, count: usize) -> Option<Vec<&T>> {
        let result = self.closest_known_names(name, count);
        if result.contains(&&self.our_name) {
            Some(result)
        } else {
            None
        }
    }

    /// Returns the `count-1` closest entries to `name` in the routing table, excluding
    /// our own name, sorted by ascending distance to `name` -  or `None`, if our name
    /// isn't among `count` names closest to `name`.
    pub fn other_closest_names(&self, name: &T, count: usize) -> Option<Vec<&T>> {
        self.closest_names(name, count)
            .map(|mut result| {
                     result.retain(|name| *name != &self.our_name);
                     result
                 })
    }

    /// Returns true if `name` is in our section (including if it is our own name).
    pub fn is_in_our_section(&self, name: &T) -> bool {
        self.our_section.contains(name)
    }

    /// Returns `Ok(())` if the given contact should be added to the routing table.
    ///
    /// Returns `Err` if `name` already exists in the routing table, or it doesn't fall within any
    /// of our sections, or it's our own name.
    pub fn need_to_add(&self, name: &T) -> Result<(), Error> {
        if *name == self.our_name {
            return Err(Error::OwnNameDisallowed);
        }
        if let Some(section) = self.get_section(name) {
            if section.contains(name) {
                Err(Error::AlreadyExists)
            } else {
                Ok(())
            }
        } else {
            Err(Error::PeerNameUnsuitable)
        }
    }

    /// Returns `Err(Error::PeerNameUnsuitable)` if `name` is not within our section, or
    /// `Err(Error::AlreadyExists)` if `name` is already in our table.
    pub fn should_join_our_section(&self, name: &T) -> Result<(), Error> {
        if !self.our_prefix.matches(name) {
            return Err(Error::PeerNameUnsuitable);
        }
        if self.our_section.contains(name) {
            return Err(Error::AlreadyExists);
        }
        Ok(())
    }

    /// Validates a joining node's name.
    pub fn validate_joining_node(&self, name: &T) -> Result<(), Error> {
        if !self.our_prefix.matches(name) {
            return Err(Error::PeerNameUnsuitable);
        }
        if self.our_section.contains(name) {
            return Err(Error::AlreadyExists);
        }
        Ok(())
    }

    /// Adds a contact to the routing table.
    ///
    /// Returns `Err` if `name` already existed in the routing table, or it doesn't fall within any
    /// of our sections, or it's our own name.
    pub fn add(&mut self, name: T) -> Result<(), Error> {
        if name == self.our_name {
            return Err(Error::OwnNameDisallowed);
        }

        if let Some(section) = self.get_section_mut(&name) {
            if !section.insert(name) {
                return Err(Error::AlreadyExists);
            }
        } else {
            return Err(Error::PeerNameUnsuitable);
        }
        Ok(())
    }

    /// Returns whether we should split into two sections.
    pub fn should_split(&self) -> bool {
        let split_size = self.min_split_size();
        let close_to_merging_with_us = |(prefix, &(_, ref section)): (&Prefix<T>,
                                                                      &(u64, BTreeSet<T>))| {
            prefix.popped().is_compatible(&self.our_prefix) && section.len() < split_size
        };
        // If we're currently merging or are close to merging, we shouldn't split.
        if self.sections.iter().any(close_to_merging_with_us) {
            return false;
        }

        // Count the number of names which will end up in each new section if our section is split.
        let new_size = self.our_section
            .iter()
            .filter(|name| self.our_name.common_prefix(name) > self.our_prefix.bit_count())
            .count();
        // If either of the two new sections will not contain enough entries, return `false`.
        new_size >= split_size && self.our_section().len() >= split_size + new_size
    }

    /// Splits a section.
    ///
    /// If the section exists in the routing table and has the given version, it is split,
    /// otherwise this function is a no-op. If any of the sections don't satisfy the invariant any
    /// more (i.e. only differ in one bit from our own prefix), they are removed and those contacts
    /// are returned.  If the split is happening to our own section, our new prefix is returned in
    /// the optional field.
    pub fn split(&mut self, prefix: Prefix<T>, version: u64) -> (Vec<T>, Option<Prefix<T>>) {
        let mut result = vec![];
        if prefix == self.our_prefix {
            result = self.split_our_section(version);
            return (result, Some(self.our_prefix));
        }

        if let Some((v, to_split)) = self.sections.remove(&prefix) {
            if v != version {
                self.insert_new_section(prefix, v, to_split);
                return (result, None);
            }
            let prefix0 = prefix.pushed(false);
            let prefix1 = prefix.pushed(true);
            let (section0, section1) =
                to_split
                    .into_iter()
                    .partition::<BTreeSet<_>, _>(|name| prefix0.matches(name));

            for (pfx, section) in vec![(prefix0, section0), (prefix1, section1)] {
                if self.our_prefix.is_neighbour(&pfx) {
                    self.insert_new_section(pfx, version + 1, section);
                } else {
                    result.extend(section);
                }
            }
        }
        (result, None)
    }

    /// Adds the given prefix to the routing table, merging or splitting if necessary. Returns the
    /// entries that have been dropped. If the version is lower than the one in the routing table,
    /// the change is not applied.
    pub fn add_prefix(&mut self, prefix: Prefix<T>, version: u64) -> Vec<T> {
        if prefix.is_compatible(&self.our_prefix) {
            if version <= self.our_version {
                return vec![]; // Version too small.
            }
        } else if !prefix.is_neighbour(&self.our_prefix) {
            return vec![]; // Prefix not relevant to us.
        }
        for (pfx, &(v, _)) in &self.sections {
            if prefix.is_compatible(pfx) && version <= v {
                return vec![]; // Version too small.
            }
        }
        let original_sections = mem::replace(&mut self.sections, Sections::new());
        let (sections_to_replace, sections) =
            original_sections
                .into_iter()
                .partition::<BTreeMap<_, _>, _>(|&(ref pfx, _)| prefix.is_compatible(pfx));
        self.sections = sections;
        if prefix.matches(&self.our_name) {
            self.our_prefix = prefix;
            self.our_version = version;
        } else if prefix.is_compatible(&self.our_prefix) {
            self.our_prefix = Prefix::new(prefix.common_prefix(&self.our_name) + 1, self.our_name);
            self.insert_new_section(prefix, version, BTreeSet::new());
        } else {
            self.insert_new_section(prefix, version, BTreeSet::new());
        }
        self.add_missing_prefixes();
        sections_to_replace
            .into_iter()
            .flat_map(|(_, (_, names))| names)
            .chain(mem::replace(&mut self.our_section, iter::once(self.our_name).collect()))
            .filter(|name| {
                        *name != self.our_name && self.add(*name) == Err(Error::PeerNameUnsuitable)
                    })
            .collect()
    }

    /// Removes a contact from the routing table.
    ///
    /// If no entry with that name is found, `Err(Error::NoSuchPeer)` is returned.  Otherwise, the
    /// entry is removed from the routing table and `RemovalDetails` is returned.  See that struct's
    /// docs for further info.
    pub fn remove(&mut self, name: &T) -> Result<RemovalDetails<T>, Error> {
        let removal_details = RemovalDetails {
            name: *name,
            was_in_our_section: self.our_prefix.matches(name),
        };
        if removal_details.was_in_our_section {
            if self.our_name == *name {
                return Err(Error::OwnNameDisallowed);
            }
            if !self.our_section.remove(name) {
                return Err(Error::NoSuchPeer);
            }
        } else if let Some(prefix) = self.find_section_prefix(name) {
            if let Some(&mut (_, ref mut section)) = self.sections.get_mut(&prefix) {
                if !section.remove(name) {
                    return Err(Error::NoSuchPeer);
                }
            }
        } else {
            return Err(Error::NoSuchPeer);
        }
        Ok(removal_details)
    }

    /// Returns whether we should merge with our sibling section.
    ///
    /// Merging is required if any section has dropped below the minimum size and can only restore
    /// it by ultimately merging with us.
    ///
    /// However, merging happens in simple steps, each of which involves only two sections. If. e.g.
    /// section `1` drops below the minimum size, and the other sections are `01`, `001` and `000`,
    /// then this will return `true` only in the latter two. Once they are merged and have
    /// established all their new connections, it will return `true` in `01` and `00`. Only after
    /// that, the section `0` will merge with section `1`.
    pub fn should_merge(&self) -> bool {
        let bit_count = self.our_prefix.bit_count();
        let doesnt_need_to_merge_with_us = |(prefix, &(_, ref section)): (&Prefix<T>,
                                                                          &(u64, BTreeSet<T>))| {
            !prefix.popped().is_compatible(&self.our_prefix) ||
            section.len() >= self.min_section_size
        };
        if bit_count == 0 || !self.sections.contains_key(&self.our_prefix.sibling()) {
            return false; // We can't merge, or we already sent our merge message.
        }
        if self.our_section.len() >= self.min_section_size &&
           self.sections.iter().all(doesnt_need_to_merge_with_us) {
            return false; // There is no reason to merge.
        }
        true
    }

    /// Returns the details that need to be sent to the sibling section in case of a merge.
    pub fn merge_details(&self) -> OwnMergeDetails<T> {
        let merge_prefix = self.our_prefix.popped();
        let version = self.sections
            .iter()
            .filter(|&(pfx, _)| pfx.extends(&merge_prefix))
            .map(|(_, &(v, _))| v + 1)
            .chain(iter::once(self.our_version + 1))
            .max()
            .unwrap_or(0);
        OwnMergeDetails {
            sender_prefix: self.our_prefix,
            merge_version: version,
            sections: self.all_sections(),
        }
    }

    /// When a merge of our own section is triggered (either from our own section or a neighbouring
    /// one) this function handles the incoming merge details from the peers within the merging
    /// sections.
    ///
    /// The actual merge of the section is only done once all expected merging sections have
    /// provided details.  See the docs for `OwnMergeState` for full details of the return value.
    pub fn merge_own_section(&mut self,
                             merge_details: OwnMergeDetails<T>)
                             -> (OwnMergeState<T>, Vec<T>) {
        let merge_prefix = merge_details.sender_prefix.popped();
        // TODO: Return an error if they are not compatible instead?
<<<<<<< HEAD
        if !self.our_prefix.is_compatible(&merge_prefix) ||
           self.our_prefix.bit_count() != merge_prefix.bit_count() + 1 ||
           self.our_prefix == merge_details.sender_prefix {
            debug!("{:?}: Attempt to call merge_own_section() for an already merged prefix {:?}",
=======
        if !self.our_prefix
                .is_compatible(&merge_details.merge_prefix) ||
           self.our_prefix.bit_count() != merge_details.merge_prefix.bit_count() + 1 {
            debug!("{:?} Attempt to call merge_own_section() for an already merged prefix {:?}",
>>>>>>> 92fc370a
                   self.our_name,
                   merge_prefix);
            return (OwnMergeState::AlreadyMerged, vec![]);
        }
        self.merge(&merge_prefix, merge_details.merge_version);
        let dropped_names = merge_details
            .sections
            .into_iter()
            .flat_map(|(prefix, (version, _))| self.add_prefix(prefix, version))
            .collect();

        self.add_missing_prefixes();
        // The update needs to be sent to all neighbouring sections. However, while those are
        // merging/splitting, our own section might not agree on their prefixes and the message can
        // fail to accumulate. So also include results of flipping one bit in the `merge_prefix`.
        let targets = self.sections
            .keys()
            .cloned()
            .chain((0..merge_prefix.bit_count()).map(|i| merge_prefix.with_flipped_bit(i)))
            .collect();
        let other_details = OtherMergeDetails {
            prefix: merge_prefix,
            version: self.our_version,
            section: self.our_section().clone(),
        };
        (OwnMergeState::Completed {
             targets: targets,
             merge_details: other_details,
         },
         dropped_names)
    }

    /// Merges all existing compatible sections into the new one defined by `merge_details.prefix`.
    /// Our own section is not included in the merge.
    ///
    /// The appropriate targets (all contacts from `merge_details.sections` which are not currently
    /// held in the routing table) are returned so the caller can establish connections to these
    /// peers and subsequently add them.
    pub fn merge_other_section(&mut self, merge_details: OtherMergeDetails<T>) -> BTreeSet<T> {
<<<<<<< HEAD
        self.merge(&merge_details.prefix, merge_details.version);
        // Establish list of provided contacts which are currently missing from our table.
        self.sections
            .get(&merge_details.prefix)
            .map_or_else(BTreeSet::new, |&(_, ref section)| {
                merge_details
                    .section
                    .difference(section)
                    .cloned()
                    .collect()
            })
=======
        if self.our_prefix.is_compatible(&merge_details.prefix) {
            error!("{:?} Attempt to merge other section {:?} when our prefix is {:?}",
                   self,
                   merge_details.prefix,
                   self.our_prefix);
            return BTreeSet::new();
        }

        let should_merge = |prefix: &Prefix<T>| {
            prefix.is_compatible(&merge_details.prefix) &&
            prefix.bit_count() >= merge_details.prefix.bit_count()
        };

        if self.sections.keys().any(should_merge) {
            self.merge(&merge_details.prefix);
            // Establish list of provided contacts which are currently missing from our table.
            merge_details
                .section
                .difference(unwrap!(self.sections.get(&merge_details.prefix)))
                .cloned()
                .collect()
        } else {
            // We've already handled this particular merge.
            BTreeSet::new()
        }
>>>>>>> 92fc370a
    }

    /// Returns a collection of nodes to which a message for the given `Authority` should be sent
    /// onwards.  In all non-error cases below, the returned collection will have the members of
    /// `exclude` removed, possibly resulting in an empty set being returned.
    ///
    /// * If the destination is an `Authority::Section`:
    ///     - if our section is the closest on the network (i.e. our section's prefix is a prefix of
    ///       the destination), returns all other members of our section; otherwise
    ///     - returns the `route`-th closest member of the RT to the target
    ///
    /// * If the destination is an `Authority::PrefixSection`:
    ///     - if the prefix is compatible with our prefix and is fully-covered by prefixes in our
    ///       RT, returns all members in these prefixes except ourself; otherwise
    ///     - if the prefix is compatible with our prefix and is *not* fully-covered by prefixes in
    ///       our RT, returns `Err(Error::CannotRoute)`; otherwise
    ///     - returns the `route`-th closest member of the RT to the lower bound of the target
    ///       prefix
    ///
    /// * If the destination is a group (`ClientManager`, `NaeManager` or `NodeManager`):
    ///     - if our section is the closest on the network (i.e. our section's prefix is a prefix of
    ///       the destination), returns all other members of our section; otherwise
    ///     - returns the `route`-th closest member of the RT to the target
    ///
    /// * If the destination is an individual node (`ManagedNode` or `Client`):
    ///     - if our name *is* the destination, returns an empty set; otherwise
    ///     - if the destination name is an entry in the routing table, returns it; otherwise
    ///     - returns the `route`-th closest member of the RT to the target
    pub fn targets(&self,
                   dst: &Authority<T>,
                   exclude: T,
                   route: usize)
                   -> Result<BTreeSet<T>, Error> {
        let candidates = |target_name: &T| {
            self.closest_known_names(target_name, self.min_section_size)
                .into_iter()
                .filter(|name| **name != self.our_name)
                .cloned()
                .collect::<BTreeSet<T>>()
        };

        let closest_section = match *dst {
            Authority::ManagedNode(ref target_name) |
            Authority::Client { proxy_node_name: ref target_name, .. } => {
                if *target_name == self.our_name {
                    return Ok(BTreeSet::new());
                }
                if self.has(target_name) {
                    return Ok(iter::once(*target_name).collect());
                }
                candidates(target_name)
            }
            Authority::ClientManager(ref target_name) |
            Authority::NaeManager(ref target_name) |
            Authority::NodeManager(ref target_name) => {
                if let Some(group) = self.other_closest_names(target_name, self.min_section_size) {
                    return Ok(group.into_iter().cloned().collect());
                }
                candidates(target_name)
            }
            Authority::Section(ref target_name) => {
                let (prefix, section) = self.closest_section(target_name);
                if *prefix == self.our_prefix {
                    // Exclude our name since we don't need to send to ourself
                    let mut section = section.clone();
                    section.remove(&self.our_name);
                    return Ok(section);
                }
                candidates(target_name)
            }
            Authority::PrefixSection(ref prefix) => {
                if prefix.is_compatible(&self.our_prefix) {
                    // only route the message when we have all the targets in our routing table -
                    // this is to prevent spamming the network by sending messages with
                    // intentionally short prefixes
                    if prefix.is_covered_by(self.prefixes().iter()) {
                        let is_compatible = |(pfx, &(_, ref section))| if prefix
                               .is_compatible(pfx) {
                            Some(section)
                        } else {
                            None
                        };
                        return Ok(self.sections
                                      .iter()
                                      .filter_map(is_compatible)
                                      .flat_map(BTreeSet::iter)
                                      .chain(self.our_section
                                                 .iter()
                                                 .filter(|name| **name != self.our_name))
                                      .cloned()
                                      .collect());
                    } else {
                        return Err(Error::CannotRoute);
                    }
                }
                candidates(&prefix.lower_bound())
            }
        };
        Ok(iter::once(self.get_routeth_node(&closest_section, dst.name(), Some(exclude), route)?)
               .collect())
    }

    /// Returns whether we are a part of the given authority.
    pub fn in_authority(&self, auth: &Authority<T>) -> bool {
        match *auth {
            // clients have no routing tables
            Authority::Client { .. } => false,
            Authority::ManagedNode(ref name) => self.our_name == *name,
            Authority::ClientManager(ref name) |
            Authority::NaeManager(ref name) |
            Authority::NodeManager(ref name) => self.is_closest(name, self.min_section_size),
            Authority::Section(ref name) => self.our_prefix.matches(name),
            Authority::PrefixSection(ref prefix) => self.our_prefix.is_compatible(prefix),
        }
    }

    /// Returns the section matching the given `name`, if present.
    /// Includes our own name in the case that our prefix matches `name`.
    pub fn get_section(&self, name: &T) -> Option<&BTreeSet<T>> {
        if self.our_prefix.matches(name) {
            return Some(&self.our_section);
        }
        if let Some(prefix) = self.find_section_prefix(name) {
            return self.sections
                       .get(&prefix)
                       .map(|&(_, ref section)| section);
        }
        None
    }

    /// Returns our name.
    pub fn our_name(&self) -> &T {
        &self.our_name
    }

    /// Returns whether the Routing invariant is currently held for this table or not.
    pub fn is_valid(&self) -> bool {
        self.check_invariant(false, false).is_ok()
    }

    /// Returns the prefix of the section in which `name` belongs, or `None` if there is no such
    /// section in the routing table.
    pub fn find_section_prefix(&self, name: &T) -> Option<Prefix<T>> {
        if self.our_prefix.matches(name) {
            return Some(self.our_prefix);
        }
        self.sections
            .keys()
            .find(|&prefix| prefix.matches(name))
            .cloned()
    }

    /// Returns `name` modified so that it belongs to one of the known prefixes with minimal bit
    /// length, favouring our own prefix if it is one of the shortest.
    pub fn assign_to_min_len_prefix(&self, name: &T) -> T {
        let target_prefix = iter::once(&self.our_prefix)
            .chain(self.sections.keys())
            .min_by_key(|prefix| prefix.bit_count())
            .unwrap_or(&self.our_prefix);
        target_prefix.substituted_in(*name)
    }

    fn split_our_section(&mut self, version: u64) -> Vec<T> {
        if self.our_version != version {
            return Vec::new(); // Wrong version.
        }
        let next_bit = self.our_name.bit(self.our_prefix.bit_count());
        let other_prefix = self.our_prefix.pushed(!next_bit);
        self.our_prefix = self.our_prefix.pushed(next_bit);
        let (our_new_section, other_section) =
            self.our_section
                .iter()
                .partition::<BTreeSet<_>, _>(|name| self.our_prefix.matches(name));
        self.our_section = our_new_section;
        self.our_version = version + 1;
        // Drop sections that ceased to be our neighbours.
        let sections_to_remove = self.sections
            .keys()
            .filter(|prefix| !prefix.is_neighbour(&self.our_prefix))
            .cloned()
            .collect_vec();
        self.insert_new_section(other_prefix, version + 1, other_section);
        sections_to_remove
            .into_iter()
            .filter_map(|prefix| {
                            self.sections
                                .remove(&prefix)
                                .map(|(_, section)| section)
                        })
            .flat_map(BTreeSet::into_iter)
            .collect()
    }

    /// Inserts the given section. Logs an error if it already exists.
    fn insert_new_section(&mut self, prefix: Prefix<T>, version: u64, section: BTreeSet<T>) {
        match self.sections.entry(prefix) {
            Entry::Vacant(entry) => {
                let _section_ref = entry.insert((version, section));
            }
            Entry::Occupied(entry) => {
                error!("{:?} Inserting section {:?}, but already has members {:?}. This is a bug!",
                       self.our_name,
                       prefix,
                       entry.get());
                let &mut (ref mut v, ref mut s) = entry.into_mut();
                if *v > version {
                    return; // Wrong version.
                }
                *v = version;
                s.extend(section);
            }
        }
    }

    fn merge(&mut self, new_prefix: &Prefix<T>, version: u64) {
        if new_prefix.extends(&self.our_prefix) ||
           self.sections.keys().any(|pfx| new_prefix.extends(pfx)) {
            return; // Not a merge!
        }
<<<<<<< HEAD
        let dropped_names = self.add_prefix(*new_prefix, version);
        if !dropped_names.is_empty() {
            error!("{:?} Dropped names when merging {:?}: {:?}",
                   self.our_name,
                   new_prefix,
                   dropped_names);
=======
    }

    fn merge(&mut self, new_prefix: &Prefix<T>) {
        // Partition the sections into those for merging and the rest
        let original_sections = mem::replace(&mut self.sections, Sections::new());
        let (sections_to_merge, sections) =
            original_sections
                .into_iter()
                .partition::<BTreeMap<_, _>, _>(|&(prefix, _)| new_prefix.is_compatible(&prefix));
        self.sections = sections;
        // Merge selected sections and add the merged section back in.
        let merged_names: BTreeSet<_> = sections_to_merge
            .into_iter()
            .flat_map(|(_, names)| names)
            .collect();
        if self.our_prefix.is_compatible(new_prefix) {
            self.our_section.extend(merged_names);
            self.our_prefix = *new_prefix;
        } else {
            self.sections
                .entry(*new_prefix)
                .or_insert_with(BTreeSet::new)
                .extend(merged_names)
>>>>>>> 92fc370a
        }
    }

    /// Inserts empty sections so that the prefixes cover all neighbouring areas of the namespace.
    fn add_missing_prefixes(&mut self) {
        let mut prefix = self.our_prefix;
        let mut missing_pfxs = vec![];
        while prefix.bit_count() > 0 {
            missing_pfxs.push(prefix.sibling());
            prefix = prefix.popped();
        }
        while let Some(pfx) = missing_pfxs.pop() {
            if !pfx.is_covered_by(self.sections.keys()) && pfx.is_neighbour(&self.our_prefix) {
                if self.sections.keys().any(|p| pfx.is_compatible(p)) {
                    missing_pfxs.push(pfx.pushed(true));
                    missing_pfxs.push(pfx.pushed(false));
                } else {
                    self.insert_new_section(pfx, 0, BTreeSet::new());
                }
            }
        }
    }

    /// Get a mutable reference to whichever section matches the given name. If our own section,
    /// our name is included.
    fn get_section_mut(&mut self, name: &T) -> Option<&mut BTreeSet<T>> {
        if self.our_prefix.matches(name) {
            return Some(&mut self.our_section);
        }
        if let Some(prefix) = self.find_section_prefix(name) {
            return self.sections
                       .get_mut(&prefix)
                       .map(|&mut (_, ref mut section)| section);
        }
        None
    }

    /// Returns the prefix of the closest non-empty section to `name`, regardless of whether `name`
    /// belongs in that section or not, and the section itself.
    fn closest_section(&self, name: &T) -> (&Prefix<T>, &BTreeSet<T>) {
        let mut result = (&self.our_prefix, &self.our_section);
        for (prefix, &(_, ref section)) in &self.sections {
            if !section.is_empty() && result.0.cmp_distance(prefix, name) == Ordering::Greater {
                result = (prefix, section)
            }
        }
        result
    }

    /// Gets the `route`-th name from a collection of names
    fn get_routeth_name<'a, U: IntoIterator<Item = &'a T>>(names: U,
                                                           dst_name: &T,
                                                           route: usize)
                                                           -> &'a T {
        let sorted_names = names
            .into_iter()
            .sorted_by(|&lhs, &rhs| dst_name.cmp_distance(lhs, rhs));
        sorted_names[route % sorted_names.len()]
    }

    /// Returns the `route`-th node in the given section, sorted by distance to `target`
    fn get_routeth_node(&self,
                        section: &BTreeSet<T>,
                        target: T,
                        exclude: Option<T>,
                        route: usize)
                        -> Result<T, Error> {
        let names = if let Some(exclude) = exclude {
            section.iter().filter(|&x| *x != exclude).collect_vec()
        } else {
            section.iter().collect_vec()
        };

        if names.is_empty() {
            return Err(Error::CannotRoute);
        }

        Ok(*RoutingTable::get_routeth_name(names, &target, route))
    }

    fn check_invariant(&self,
                       allow_small_sections: bool,
                       show_warnings: bool)
                       -> Result<(), Error> {
        let warn = |log_msg: String| -> Result<(), Error> {
            if show_warnings {
                warn!("{}", log_msg);
            }
            Err(Error::InvariantViolation)
        };
        if !self.our_prefix.matches(&self.our_name) {
            return warn(format!("Our prefix does not match our name: {:?}", self));
        }
        if self.sections.contains_key(&self.our_prefix) {
            return warn(format!("Our own section is in the sections map: {:?}", self));
        }
        let has_enough_nodes = self.len() >= self.min_section_size;
        if has_enough_nodes && self.our_section.len() < self.min_section_size {
            return warn(format!("Minimum section size not met for section {:?}: {:?}",
                                self.our_prefix,
                                self));
        }
        for name in &self.our_section {
            if !self.our_prefix.matches(name) {
                return warn(format!("Name {} doesn't match section prefix {:?}: {:?}",
                                    name.debug_binary(),
                                    self.our_prefix,
                                    self));
            }
        }

        for (prefix, &(_, ref section)) in &self.sections {
            if has_enough_nodes && section.len() < self.min_section_size {
                if section.len() <= 1 && allow_small_sections {
                    continue;
                }
                return warn(format!("Minimum group size not met for group {:?}: {:?}",
                                    prefix,
                                    self));
            }
            for name in section {
                if !prefix.matches(name) {
                    return warn(format!("Name {} doesn't match section prefix {:?}: {:?}",
                                        name.debug_binary(),
                                        prefix,
                                        self));
                }
            }
        }

        let all_are_neighbours = self.sections
            .keys()
            .all(|&x| self.our_prefix.is_neighbour(&x));
        let all_neighbours_covered = {
            let prefixes = self.prefixes();
            (0..self.our_prefix.bit_count()).all(|i| {
                                                     self.our_prefix
                                                         .with_flipped_bit(i)
                                                         .is_covered_by(&prefixes)
                                                 })
        };
        if !all_are_neighbours {
            return warn(format!("Some sections in the RT aren't neighbours of our section: {:?}",
                                self));
        }
        if !all_neighbours_covered {
            return warn(format!("Some neighbours aren't fully covered by the RT: {:?}", self));
        }

        Ok(())
    }

    /// Runs the built-in invariant checker
    #[cfg(any(test, feature = "use-mock-crust"))]
    pub fn verify_invariant(&self) {
        unwrap!(self.check_invariant(false, true),
                "Invariant not satisfied for RT: {:?}",
                self);
    }

    #[cfg(test)]
    fn num_of_sections(&self) -> usize {
        self.sections.len()
    }
}

impl<T: Binary + Clone + Copy + Debug + Default + Hash + Xorable> Binary for RoutingTable<T> {
    fn fmt(&self, formatter: &mut Formatter) -> FmtResult {
        writeln!(formatter, "RoutingTable {{")?;
        writeln!(formatter, "\tmin_section_size: {},", self.min_section_size)?;
        writeln!(formatter,
                 "\tour_name: {:?} ({}),",
                 self.our_name,
                 self.our_name.debug_binary())?;
        writeln!(formatter, "\tour_prefix: {:?}", self.our_prefix)?;
        let version_section = (self.our_version, self.our_section.clone());
        let sections = self.sections
            .iter()
            .chain(iter::once((&self.our_prefix, &version_section)))
            .collect::<BTreeSet<_>>();
        for (section_index, &(prefix, &(_, ref section))) in sections.iter().enumerate() {
            write!(formatter,
                   "\tsection {} with {:?}: {{\n",
                   section_index,
                   prefix)?;
            for (name_index, name) in section.iter().enumerate() {
                let comma = if name_index == section.len() - 1 {
                    ""
                } else {
                    ","
                };
                writeln!(formatter,
                         "\t\t{:?} ({}){}",
                         name,
                         name.debug_binary(),
                         comma)?;
            }
            let comma = if section_index == sections.len() - 1 {
                ""
            } else {
                ","
            };
            writeln!(formatter, "\t}}{}", comma)?;
        }
        write!(formatter, "}}")
    }
}

impl<T: Binary + Clone + Copy + Debug + Default + Hash + Xorable> Debug for RoutingTable<T> {
    fn fmt(&self, formatter: &mut Formatter) -> FmtResult {
        Binary::fmt(self, formatter)
    }
}


#[cfg(test)]
mod tests {
    use super::*;
    use super::SPLIT_BUFFER;
    use itertools::Itertools;
    use std::collections::BTreeSet;
    use std::str::FromStr;

    #[test]
    fn small() {
        let name = 123u32;
        let table = RoutingTable::new(name, 6);
        assert_eq!(*table.our_name(), name);
        assert_eq!(table.len(), 0);
        assert!(table.is_empty());
        assert_eq!(table.iter().count(), 0);
    }

    // Adds `min_split_size() - 1` entries to `table`, starting at `name` and incrementing it by 1
    // each time.
    fn add_sequential_entries(table: &mut RoutingTable<u16>, name: &mut u16) {
        for _ in 1..table.min_split_size() {
            assert_eq!(table.add(*name), Ok(()));
            assert!(!table.should_split());
            table.verify_invariant();
            *name += 1;
        }
    }

    // Test explicitly covers `close_names()`, `other_close_names()`, `is_in_our_section()` and
    // `need_to_add()` while also implicitly testing `add()` and `split()`.
    #[test]
    fn test_routing_sections() {
        assert!(SPLIT_BUFFER < 3818,
                "Given the chosen values for 'our_name' and RT type (u16), this requires the \
                 SPLIT_BUFFER to be less than 3818.");
        let our_name = 0b_0001_0001_0001_0001u16;
        let mut table = RoutingTable::new(our_name, 5);
        table.verify_invariant();

        // Set up initial section so the half with our prefix has `min_split_size` entries and the
        // other half has one less (i.e. so it's ready to split).
        let mut expected_rt_len = 0; // doesn't include own name
        let mut section_00_name = our_name + 1;
        let mut section_10_name = our_name.with_flipped_bit(0);
        add_sequential_entries(&mut table, &mut section_00_name);
        add_sequential_entries(&mut table, &mut section_10_name);
        expected_rt_len += 2 * (table.min_split_size() - 1);

        // Add one name to the other half to trigger the split to sections 0 and 1.
        assert_eq!(table.add(section_10_name), Ok(()));
        assert!(table.should_split());
        expected_rt_len += 1;
        let mut expected_own_prefix = Prefix::new(0, our_name);
        assert_eq!(*table.our_prefix(), expected_own_prefix);
        let (nodes_to_drop, our_new_prefix) = table.split(expected_own_prefix, 0);
        expected_own_prefix = Prefix::new(1, our_name);
        assert_eq!(*table.our_prefix(), expected_own_prefix);
        assert_eq!(unwrap!(our_new_prefix), expected_own_prefix);
        assert!(nodes_to_drop.is_empty());
        table.verify_invariant();
        assert_eq!(table.len(), expected_rt_len);
        assert_eq!(table.all_sections().len(), 2);
        assert_eq!(table.our_section().len(), table.min_split_size());

        // Add `min_split_size - 1` with names 01... and names 11... to get both sections ready to
        // split again.
        let mut section_01_name = our_name.with_flipped_bit(1);
        let mut section_11_name = section_10_name.with_flipped_bit(1);
        add_sequential_entries(&mut table, &mut section_01_name);
        add_sequential_entries(&mut table, &mut section_11_name);
        expected_rt_len += 2 * (table.min_split_size() - 1);

        // Trigger split in our own section first to yield sections 00, 01 and 1.
        assert_eq!(table.add(section_01_name), Ok(()));
        assert!(table.should_split());
        expected_rt_len += 1;
        assert_eq!(*table.our_prefix(), expected_own_prefix);
        let (nodes_to_drop, our_new_prefix) = table.split(expected_own_prefix, 1);
        expected_own_prefix = Prefix::new(2, our_name);
        assert_eq!(*table.our_prefix(), expected_own_prefix);
        assert_eq!(unwrap!(our_new_prefix), expected_own_prefix);
        assert!(nodes_to_drop.is_empty());
        table.verify_invariant();
        assert_eq!(table.len(), expected_rt_len);
        assert_eq!(table.all_sections().len(), 3);
        assert_eq!(table.our_section().len(), table.min_split_size());

        // Now trigger split in section 1, which should cause section 11 to get ejected, leaving
        // sections 00, 01 and 10.
        assert_eq!(table.add(section_11_name), Ok(()));
        assert!(!table.should_split());
        expected_rt_len += 1;
        assert_eq!(*table.our_prefix(), expected_own_prefix);
        let (nodes_to_drop, our_new_prefix) = table.split(Prefix::new(1, section_11_name), 1);
        assert_eq!(*table.our_prefix(), expected_own_prefix);
        assert!(our_new_prefix.is_none());
        assert_eq!(nodes_to_drop.len(), table.min_split_size());
        let mut drop_prefix = Prefix::new(2, section_11_name);
        assert!(nodes_to_drop
                    .iter()
                    .all(|name| drop_prefix.matches(name)));
        expected_rt_len -= nodes_to_drop.len();
        table.verify_invariant();
        assert_eq!(table.len(), expected_rt_len);
        assert_eq!(table.all_sections().len(), 3);
        assert_eq!(table.our_section().len(), table.min_split_size());

        // Add `min_split_size - 1` with names 001... and names 011... to get sections 00 and 01
        // ready to split.
        let mut section_001_name = our_name.with_flipped_bit(2);
        let mut section_011_name = section_001_name.with_flipped_bit(1);
        add_sequential_entries(&mut table, &mut section_001_name);
        add_sequential_entries(&mut table, &mut section_011_name);
        expected_rt_len += 2 * (table.min_split_size() - 1);

        // Trigger split in other section (i.e. section 01) first this time to yield sections 00,
        // 010, 011 and 10.
        assert_eq!(table.add(section_011_name), Ok(()));
        assert!(!table.should_split());
        expected_rt_len += 1;
        assert_eq!(*table.our_prefix(), expected_own_prefix);
        let (nodes_to_drop, our_new_prefix) = table.split(Prefix::new(2, section_011_name), 2);
        assert_eq!(*table.our_prefix(), expected_own_prefix);
        assert!(our_new_prefix.is_none());
        assert!(nodes_to_drop.is_empty());
        table.verify_invariant();
        assert_eq!(table.len(), expected_rt_len);
        assert_eq!(table.all_sections().len(), 4);
        assert_eq!(table.our_section().len(), 2 * table.min_split_size() - 1);

        // Now trigger split in own section (i.e. section 00), which should cause section 011 to get
        // ejected, leaving sections 000, 001, 010 and 10.
        assert_eq!(table.add(section_001_name), Ok(()));
        assert!(table.should_split());
        expected_rt_len += 1;
        assert_eq!(*table.our_prefix(), expected_own_prefix);
        let (nodes_to_drop, our_new_prefix) =
            table.split(expected_own_prefix, expected_own_prefix.bit_count() as u64);
        expected_own_prefix = Prefix::new(3, our_name);
        assert_eq!(*table.our_prefix(), expected_own_prefix);
        assert_eq!(unwrap!(our_new_prefix), expected_own_prefix);
        assert_eq!(nodes_to_drop.len(), table.min_split_size());
        drop_prefix = Prefix::new(3, section_011_name);
        assert!(nodes_to_drop
                    .iter()
                    .all(|name| drop_prefix.matches(name)));
        expected_rt_len -= nodes_to_drop.len();
        table.verify_invariant();
        assert_eq!(table.len(), expected_rt_len);
        assert_eq!(table.all_sections().len(), 4);
        assert_eq!(table.our_section().len(), table.min_split_size());

        // Try to add a name which is already in the RT.
        assert_eq!(table.add(section_001_name), Err(Error::AlreadyExists));
        table.verify_invariant();
        assert_eq!(table.len(), expected_rt_len);

        // Try to add our own name.
        assert_eq!(table.add(our_name), Err(Error::OwnNameDisallowed));
        table.verify_invariant();
        assert_eq!(table.len(), expected_rt_len);

        // Try to add a name which doesn't fit any section.
        assert_eq!(table.add(nodes_to_drop[0]), Err(Error::PeerNameUnsuitable));
        table.verify_invariant();
        assert_eq!(table.len(), expected_rt_len);

        // Check `is_in_our_section()`.
        assert!(table.is_in_our_section(&our_name));
        assert!(table.is_in_our_section(&(section_00_name - 1)));
        assert!(!table.is_in_our_section(&section_001_name));
        assert!(!table.is_in_our_section(&section_10_name));

        // Check `close_names()`.
        let our_section = table.our_section().clone();
        assert!(our_section.contains(&our_name));
        assert_eq!(unwrap!(table.close_names(&our_name)), our_section);
        assert_eq!(unwrap!(table.close_names(&section_00_name)), our_section);
        assert!(table.close_names(&section_001_name).is_none());
        assert!(table.close_names(&section_10_name).is_none());

        // Check `other_close_names()`.
        let our_section_without_us = our_section
            .into_iter()
            .filter(|name| *name != our_name)
            .collect::<BTreeSet<_>>();
        assert_eq!(unwrap!(table.other_close_names(&our_name)),
                   our_section_without_us);
        assert_eq!(unwrap!(table.other_close_names(&section_00_name)),
                   our_section_without_us);
        assert!(table.other_close_names(&section_001_name).is_none());
        assert!(table.other_close_names(&section_10_name).is_none());

        // Check `need_to_add()`.
        assert_eq!(table.need_to_add(&section_001_name),
                   Err(Error::AlreadyExists));
        assert_eq!(table.need_to_add(&our_name), Err(Error::OwnNameDisallowed));
        assert_eq!(table.need_to_add(&nodes_to_drop[0]),
                   Err(Error::PeerNameUnsuitable));
        assert_eq!(table.need_to_add(&(section_001_name + 1)), Ok(()));
    }

    #[test]
    fn test_closest_names() {
        let our_name = 0u16;
        let mut table = RoutingTable::new(our_name, 8);
        // initialize the table
        unwrap!(table.add(0x8000));
        unwrap!(table.add(0x4000));
        unwrap!(table.add(0x2000));
        unwrap!(table.add(0x1000));
        unwrap!(table.add(0x0800));
        unwrap!(table.add(0x0400));
        unwrap!(table.add(0x0200));
        unwrap!(table.add(0x0100));
        unwrap!(table.add(0x0080));
        unwrap!(table.add(0x0040));

        let mut name = 0xFFFF;
        assert!(table.closest_names(&name, 10).is_none());
        assert!(table.other_closest_names(&name, 10).is_none());
        assert!(table.closest_names(&name, 11).is_some());
        let result = unwrap!(table.other_closest_names(&name, 11));
        assert_eq!(result.len(), 10);

        name = 0x01FF;
        assert!(table.closest_names(&name, 3).is_none());
        let result = unwrap!(table.closest_names(&name, 4));
        assert_eq!(result.len(), 4);
        assert_eq!(*result[0], 0x0100);
        assert_eq!(*result[1], 0x0080);
        assert_eq!(*result[2], 0x0040);
        assert_eq!(*result[3], 0x0000);

        let result = unwrap!(table.other_closest_names(&name, 4));
        assert_eq!(result.len(), 3);
        assert_eq!(*result[0], 0x0100);
        assert_eq!(*result[1], 0x0080);
        assert_eq!(*result[2], 0x0040);
    }

    #[test]
    fn test_add_prefix() {
        let our_name = 0u8;
        let mut table = RoutingTable::new(our_name, 1);
        // Add 10, 20, 30, 40, 50, 60, 70, 80, 90, A0, B0, C0, D0, E0 and F0.
        for i in 1..0x10 {
            unwrap!(table.add(i * 0x10));
        }
        assert_eq!(prefixes_from_strs(vec![""]), table.prefixes());
        assert_eq!(Vec::<u8>::new(),
                   table.add_prefix(unwrap!(Prefix::from_str("01")), 2));
        assert_eq!(prefixes_from_strs(vec!["1", "00", "01"]), table.prefixes());
        assert_eq!(Vec::<u8>::new(),
                   table
                       .add_prefix(unwrap!(Prefix::from_str("111")), 4)
                       .into_iter()
                       .sorted());
        assert_eq!(prefixes_from_strs(vec!["1", "00", "01"]), table.prefixes());
        assert_eq!(vec![0xc0, 0xd0, 0xe0, 0xf0u8],
                   table
<<<<<<< HEAD
                       .add_prefix(unwrap!(Prefix::from_str("101")), 4)
                       .into_iter()
                       .sorted());
        assert_eq!(prefixes_from_strs(vec!["101", "100", "01", "00"]),
=======
                       .add_prefix(unwrap!(Prefix::from_str("111")))
                       .into_iter()
                       .sorted());
        assert_eq!(prefixes_from_strs(vec!["110", "111", "10", "0"]),
>>>>>>> 92fc370a
                   table.prefixes());
        assert_eq!(Vec::<u8>::new(),
                   table.add_prefix(unwrap!(Prefix::from_str("0")), 7));
        assert_eq!(prefixes_from_strs(vec!["101", "11", "100", "0"]),
                   table.prefixes());
        assert_eq!(Vec::<u8>::new(),
                   table.add_prefix(unwrap!(Prefix::from_str("")), 15));
        assert_eq!(prefixes_from_strs(vec![""]), table.prefixes());
    }

    fn prefixes_from_strs(strs: Vec<&str>) -> BTreeSet<Prefix<u8>> {
        strs.into_iter()
            .map(|s| unwrap!(Prefix::from_str(s)))
            .collect()
    }
}<|MERGE_RESOLUTION|>--- conflicted
+++ resolved
@@ -258,7 +258,7 @@
     /// Called once a node has been approved by its own section and is given its peers' tables.
     /// Expects the current sections to be empty.
     pub fn add_prefixes(&mut self, prefixes: Vec<(u64, Prefix<T>)>) -> Result<(), Error> {
-        if !self.sections.is_empty() {
+        if !self.sections.is_empty() || self.our_version != 0 {
             return Err(Error::InvariantViolation);
         }
         for (version, prefix) in prefixes {
@@ -284,13 +284,16 @@
     }
 
     /// Checks that the `NodeApproval` message contains a valid `RoutingTable`.
-    pub fn check_node_approval_msg(&self,
-                                   sections: BTreeMap<Prefix<T>, BTreeSet<T>>)
-                                   -> Result<(), Error> {
+    pub fn check_node_approval_msg(&self, sections: Sections<T>) -> Result<(), Error> {
         let mut temp_rt = RoutingTable::new(self.our_name, self.min_section_size);
-        temp_rt.add_prefixes(sections.keys().cloned().collect())?;
-        for peer in sections.values().flat_map(BTreeSet::iter) {
-            let _ = temp_rt.add(*peer, false);
+        temp_rt.add_prefixes(sections
+                              .iter()
+                              .map(|(pfx, &(v, _))| (v, *pfx))
+                              .collect())?;
+        for peer in sections
+                .values()
+                .flat_map(|&(_, ref section)| section.iter()) {
+            let _ = temp_rt.add(*peer);
         }
         temp_rt.check_invariant(false, true)
     }
@@ -733,17 +736,10 @@
                              -> (OwnMergeState<T>, Vec<T>) {
         let merge_prefix = merge_details.sender_prefix.popped();
         // TODO: Return an error if they are not compatible instead?
-<<<<<<< HEAD
         if !self.our_prefix.is_compatible(&merge_prefix) ||
            self.our_prefix.bit_count() != merge_prefix.bit_count() + 1 ||
            self.our_prefix == merge_details.sender_prefix {
-            debug!("{:?}: Attempt to call merge_own_section() for an already merged prefix {:?}",
-=======
-        if !self.our_prefix
-                .is_compatible(&merge_details.merge_prefix) ||
-           self.our_prefix.bit_count() != merge_details.merge_prefix.bit_count() + 1 {
             debug!("{:?} Attempt to call merge_own_section() for an already merged prefix {:?}",
->>>>>>> 92fc370a
                    self.our_name,
                    merge_prefix);
             return (OwnMergeState::AlreadyMerged, vec![]);
@@ -783,7 +779,13 @@
     /// held in the routing table) are returned so the caller can establish connections to these
     /// peers and subsequently add them.
     pub fn merge_other_section(&mut self, merge_details: OtherMergeDetails<T>) -> BTreeSet<T> {
-<<<<<<< HEAD
+        if self.our_prefix.is_compatible(&merge_details.prefix) {
+            error!("{:?} Attempt to merge other section {:?} when our prefix is {:?}",
+                   self,
+                   merge_details.prefix,
+                   self.our_prefix);
+            return BTreeSet::new();
+        }
         self.merge(&merge_details.prefix, merge_details.version);
         // Establish list of provided contacts which are currently missing from our table.
         self.sections
@@ -795,33 +797,6 @@
                     .cloned()
                     .collect()
             })
-=======
-        if self.our_prefix.is_compatible(&merge_details.prefix) {
-            error!("{:?} Attempt to merge other section {:?} when our prefix is {:?}",
-                   self,
-                   merge_details.prefix,
-                   self.our_prefix);
-            return BTreeSet::new();
-        }
-
-        let should_merge = |prefix: &Prefix<T>| {
-            prefix.is_compatible(&merge_details.prefix) &&
-            prefix.bit_count() >= merge_details.prefix.bit_count()
-        };
-
-        if self.sections.keys().any(should_merge) {
-            self.merge(&merge_details.prefix);
-            // Establish list of provided contacts which are currently missing from our table.
-            merge_details
-                .section
-                .difference(unwrap!(self.sections.get(&merge_details.prefix)))
-                .cloned()
-                .collect()
-        } else {
-            // We've already handled this particular merge.
-            BTreeSet::new()
-        }
->>>>>>> 92fc370a
     }
 
     /// Returns a collection of nodes to which a message for the given `Authority` should be sent
@@ -1041,38 +1016,12 @@
            self.sections.keys().any(|pfx| new_prefix.extends(pfx)) {
             return; // Not a merge!
         }
-<<<<<<< HEAD
         let dropped_names = self.add_prefix(*new_prefix, version);
         if !dropped_names.is_empty() {
             error!("{:?} Dropped names when merging {:?}: {:?}",
                    self.our_name,
                    new_prefix,
                    dropped_names);
-=======
-    }
-
-    fn merge(&mut self, new_prefix: &Prefix<T>) {
-        // Partition the sections into those for merging and the rest
-        let original_sections = mem::replace(&mut self.sections, Sections::new());
-        let (sections_to_merge, sections) =
-            original_sections
-                .into_iter()
-                .partition::<BTreeMap<_, _>, _>(|&(prefix, _)| new_prefix.is_compatible(&prefix));
-        self.sections = sections;
-        // Merge selected sections and add the merged section back in.
-        let merged_names: BTreeSet<_> = sections_to_merge
-            .into_iter()
-            .flat_map(|(_, names)| names)
-            .collect();
-        if self.our_prefix.is_compatible(new_prefix) {
-            self.our_section.extend(merged_names);
-            self.our_prefix = *new_prefix;
-        } else {
-            self.sections
-                .entry(*new_prefix)
-                .or_insert_with(BTreeSet::new)
-                .extend(merged_names)
->>>>>>> 92fc370a
         }
     }
 
@@ -1550,17 +1499,10 @@
         assert_eq!(prefixes_from_strs(vec!["1", "00", "01"]), table.prefixes());
         assert_eq!(vec![0xc0, 0xd0, 0xe0, 0xf0u8],
                    table
-<<<<<<< HEAD
                        .add_prefix(unwrap!(Prefix::from_str("101")), 4)
                        .into_iter()
                        .sorted());
         assert_eq!(prefixes_from_strs(vec!["101", "100", "01", "00"]),
-=======
-                       .add_prefix(unwrap!(Prefix::from_str("111")))
-                       .into_iter()
-                       .sorted());
-        assert_eq!(prefixes_from_strs(vec!["110", "111", "10", "0"]),
->>>>>>> 92fc370a
                    table.prefixes());
         assert_eq!(Vec::<u8>::new(),
                    table.add_prefix(unwrap!(Prefix::from_str("0")), 7));
