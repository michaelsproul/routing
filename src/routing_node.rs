// Copyright 2015 MaidSafe.net limited.
//
// This SAFE Network Software is licensed to you under (1) the MaidSafe.net Commercial License,
// version 1.0 or later, or (2) The General Public License (GPL), version 3, depending on which
// licence you accepted on initial access to the Software (the "Licences").
//
// By contributing code to the SAFE Network Software, or to this project generally, you agree to be
// bound by the terms of the MaidSafe Contributor Agreement, version 1.0.  This, along with the
// Licenses can be found in the root directory of this project at LICENSE, COPYING and CONTRIBUTOR.
//
// Unless required by applicable law or agreed to in writing, the SAFE Network Software distributed
// under the GPL Licence is distributed on an "AS IS" BASIS, WITHOUT WARRANTIES OR CONDITIONS OF ANY
// KIND, either express or implied.
//
// Please review the Licences for the specific language governing permissions and limitations
// relating to use of the SAFE Network Software.

use cbor::{Decoder, Encoder};
use rand;
use rustc_serialize::{Decodable, Encodable};
use sodiumoxide;
use std::collections::{BTreeMap, HashMap};
use std::net::{Ipv4Addr, SocketAddr, SocketAddrV4};
use std::sync::mpsc;
use std::boxed::Box;
use std::ops::DerefMut;
use std::sync::mpsc::Receiver;
use time::Duration;

use crust;
use crust::Endpoint::Tcp;
use lru_time_cache::LruCache;
use message_filter::MessageFilter;
use NameType;
use name_type::{closer_to_target, NAME_TYPE_LEN};
use node_interface;
use node_interface::Interface;
use routing_table::{RoutingTable, NodeInfo};
use sendable::Sendable;
use types;
use types::{MessageId, Authority, NameAndTypeId};
use message_header::MessageHeader;
use messages::bootstrap_id_request::BootstrapIdRequest;
use messages::bootstrap_id_response::BootstrapIdResponse;
use messages::get_data::GetData;
use messages::get_data_response::GetDataResponse;
use messages::put_data::PutData;
use messages::put_data_response::PutDataResponse;
use messages::connect_request::ConnectRequest;
use messages::connect_response::ConnectResponse;
use messages::connect_success::ConnectSuccess;
use messages::find_group::FindGroup;
use messages::find_group_response::FindGroupResponse;
use messages::get_group_key::GetGroupKey;
use messages::get_group_key_response::GetGroupKeyResponse;
use messages::post::Post;
use messages::get_client_key::GetKey;
use messages::get_client_key_response::GetKeyResponse;
use messages::put_public_pmid::PutPublicPmid;
use messages::{RoutingMessage, MessageTypeTag};
use super::{Action, RoutingError};

type ConnectionManager = crust::ConnectionManager;
type Event = crust::Event;
pub type Endpoint = crust::Endpoint;
type PortAndProtocol = crust::Port;
type Bytes = Vec<u8>;
type RecvResult = Result<(), ()>;

/// DHT node
pub struct RoutingNode<F: Interface> {
    interface: Box<F>,
    pmid: types::Pmid,
    own_id: NameType,
    event_input: Receiver<Event>,
    connection_manager: ConnectionManager,
    all_connections: (HashMap<Endpoint, NameType>, BTreeMap<NameType, Endpoint>),
    routing_table: RoutingTable,
    accepting_on: Vec<Endpoint>,
    listening_for_broadcasts_on_port: Option<u16>,
    next_message_id: MessageId,
    bootstrap_endpoint: Option<Endpoint>,
    bootstrap_node_id: Option<NameType>,
    filter: MessageFilter<types::FilterType>,
    public_pmid_cache: LruCache<NameType, types::PublicPmid>
}

impl<F> RoutingNode<F> where F: Interface {
    pub fn new(my_interface: F) -> RoutingNode<F> {
        sodiumoxide::init();  // enable shared global (i.e. safe to multithread now)
        let (event_output, event_input) = mpsc::channel();
        let pmid = types::Pmid::new();
        let own_id = pmid.get_name();
        let mut cm = crust::ConnectionManager::new(event_output);
        // TODO: Default Protocol and Port need to be passed down
        let ports_and_protocols : Vec<PortAndProtocol> = Vec::new();
        // TODO: Beacon port should be passed down
        let beacon_port = Some(5483u16);
        let listeners = match cm.start_listening(ports_and_protocols, beacon_port) {
            Err(reason) => {
                println!("Failed to start listening: {:?}", reason);
                (vec![], None)
            }
            Ok(listeners_and_beacon) => listeners_and_beacon
        };

        RoutingNode { interface: Box::new(my_interface),
                      pmid : pmid,
                      own_id : own_id.clone(),
                      event_input: event_input,
                      connection_manager: cm,
                      all_connections: (HashMap::new(), BTreeMap::new()),
                      routing_table : RoutingTable::new(own_id),
                      accepting_on: listeners.0,
                      listening_for_broadcasts_on_port: listeners.1,
                      next_message_id: rand::random::<MessageId>(),
                      bootstrap_endpoint: None,
                      bootstrap_node_id: None,
                      filter: MessageFilter::with_expiry_duration(Duration::minutes(20)),
                      public_pmid_cache: LruCache::with_expiry_duration(Duration::minutes(10))
                    }
    }

    /// Retrieve something from the network (non mutating) - Direct call
    pub fn get(&mut self, type_id: u64, name: NameType) {
        let destination = types::DestinationAddress{ dest: NameType::new(name.get_id()),
                                                     reply_to: None };
        let header = MessageHeader::new(self.get_next_message_id(),
                                        destination, self.our_source_address(),
                                        types::Authority::Client);
        let request = GetData{ requester: self.our_source_address(),
                               name_and_type_id: NameAndTypeId{name: NameType::new(name.get_id()),
                                                               type_id: type_id} };
        let message = RoutingMessage::new(MessageTypeTag::GetData, header,
                                          request, &self.pmid.get_crypto_secret_sign_key());
        let mut e = Encoder::from_memory();

        if e.encode(&[message]).is_ok() {
        self.send_swarm_or_parallel(&name, &e.into_bytes()); }
    }

    /// Add something to the network, will always go via ClientManager group
    pub fn put(&mut self, destination: NameType, content: Box<Sendable>, client_authority: bool) {
        let destination = types::DestinationAddress{ dest: destination, reply_to: None };
        let authority = if client_authority {
            types::Authority::Client
        } else {
            types::Authority::ManagedNode
        };
        let request = PutData{ name: content.name(), data: content.serialised_contents() };
        let header = MessageHeader::new(self.get_next_message_id(),
                                        destination, self.our_source_address(), authority);
        let message = RoutingMessage::new(MessageTypeTag::PutData, header,
                request, &self.pmid.get_crypto_secret_sign_key());
        let mut e = Encoder::from_memory();

        if e.encode(&[message]).is_ok() {
        self.send_swarm_or_parallel(&self.id(), &e.into_bytes()); }
    }

    /// Add something to the network
    pub fn unauthorised_put(&mut self, destination: NameType, content: Box<Sendable>) {
        let destination = types::DestinationAddress{ dest: destination, reply_to: None };
        let request = PutData{ name: content.name(), data: content.serialised_contents() };
        let header = MessageHeader::new(self.get_next_message_id(), destination,
                                        self.our_source_address(), types::Authority::Unknown);
        let message = RoutingMessage::new(MessageTypeTag::UnauthorisedPut, header,
                request, &self.pmid.get_crypto_secret_sign_key());
        let mut e = Encoder::from_memory();

        if e.encode(&[message]).is_ok() {
        self.send_swarm_or_parallel(&self.id(), &e.into_bytes()); }
    }

    /// Refresh the content in the close group nodes of group address content::name.
    /// This method needs to be called when churn is triggered.
    /// all the group members need to call this, otherwise it will not be resolved as a valid
    /// content.
    pub fn refresh(&mut self, content: Box<Sendable>) {
        self.put(content.name(), content, false);
    }

    /// Mutate something on the network (you must prove ownership) - Direct call
    pub fn post(&self, destination: NameType, content: Vec<u8>) { unimplemented!() }

    pub fn bootstrap(&mut self, bootstrap_list: Option<Vec<Endpoint>>,
                     beacon_port: Option<u16>) -> Result<(), RoutingError> {
        match self.connection_manager.bootstrap(bootstrap_list, beacon_port) {
            Err(reason) => {
                println!("Failed to connect to network (this might be the first node)\nDetails: {:?}", reason);
                Err(RoutingError::FailedToBootstrap)
            }
            Ok(bootstrapped_to) => {
                self.bootstrap_endpoint = Some(bootstrapped_to);
                // starts swaping ID with the bootstrap peer
                self.send_bootstrap_id_request();
                // put our public pmid so that our connect requests are validated
                self.put_own_public_pmid();
                // connect to close group
                Ok(())
            }
        }
    }

    pub fn run(&mut self) {
        let event = self.event_input.try_recv();

        if event.is_err() { return; }

        match event.unwrap() {
            crust::Event::NewMessage(endpoint, bytes) => {
                if self.all_connections.0.contains_key(&endpoint) {
                    let peer_id = self.all_connections.0.get(&endpoint).unwrap().clone();
                    if self.message_received(&peer_id, bytes).is_err() {
                        // println!("failed to Parse message !!! check  from - {:?} ", peer_id);
                        // let _ = self.connection_manager.drop_node(id);  // discuss : no need to drop
                    }
                } else {
                    // reply with own_id if the incoming msg is BootstrapIdRequest
                    // record the peer_id if the incoming msg is BootstrapIdResponse
                    let _ = self.bootstrap_message_received(endpoint, bytes);
                }
            },
            crust::Event::NewConnection(endpoint) => {
                self.handle_connect(endpoint);
            },
            crust::Event::LostConnection(endpoint) => {
                self.handle_lost_connection(endpoint);
            }
        }
    }

    fn send_bootstrap_id_request(&mut self) {
        let message = RoutingMessage::new(MessageTypeTag::BootstrapIdRequest,
            MessageHeader::new(self.get_next_message_id(),
                types::DestinationAddress{ dest: NameType::new([0u8; NAME_TYPE_LEN]), reply_to: None },
                types::SourceAddress{ from_node: self.id(), from_group: None, reply_to: None },
                types::Authority::ManagedNode),
            BootstrapIdRequest { sender_id: self.id() }, &self.pmid.get_crypto_secret_sign_key());
        self.send_to_bootstrap_node(&message);
    }

    fn send_bootstrap_id_response(&mut self, peer_endpoint: Endpoint) {
        let message = RoutingMessage::new(MessageTypeTag::BootstrapIdResponse,
            MessageHeader::new(self.get_next_message_id(),
                types::DestinationAddress{ dest: NameType::new([0u8; NAME_TYPE_LEN]), reply_to: None },
                types::SourceAddress{ from_node: self.id(), from_group: None, reply_to: None },
                types::Authority::ManagedNode),
            BootstrapIdResponse { sender_id: self.id() }, &self.pmid.get_crypto_secret_sign_key());
        let mut e = Encoder::from_memory();
        e.encode(&[message]).unwrap();
        // need to send to bootstrap node as we are not yet connected to anyone else
        let _ = self.connection_manager.send(peer_endpoint, e.into_bytes());
    }

    fn handle_bootstrap_id_response(&mut self, peer_endpoint: Endpoint, bytes: Bytes, is_client: bool) {
        // println!("{} In handle bootstrap_id_response from {:?}", self.own_id,
        //          match peer_endpoint.clone() { Tcp(socket_addr) => socket_addr });
        if self.all_connections.0.contains_key(&peer_endpoint) {
            // ignore further request once added or not in sequence (not recorded as pending)
            return;
        }
        let bootstrap_id_response_msg = self.decode::<BootstrapIdResponse>(&bytes);
        if bootstrap_id_response_msg.is_none() {  // TODO handle non routing connection here
            return;
        }
        let bootstrap_id_response_msg = bootstrap_id_response_msg.unwrap();
        assert!(self.bootstrap_node_id.is_none());
        assert_eq!(self.bootstrap_endpoint, Some(peer_endpoint.clone()));
        self.bootstrap_node_id = Some(bootstrap_id_response_msg.sender_id.clone());

        self.all_connections.0.insert(peer_endpoint.clone(), bootstrap_id_response_msg.sender_id.clone());
        self.all_connections.1.insert(bootstrap_id_response_msg.sender_id.clone(), peer_endpoint.clone());

        let own_id = Some(self.id());
        let messsge = self.construct_find_group_msg(own_id);
        self.send_to_bootstrap_node(&messsge);
    }

    fn put_own_public_pmid(&mut self) {
        let our_public_pmid: types::PublicPmid = types::PublicPmid::new(&self.pmid);
        let message_id = self.get_next_message_id();
        let destination = types::DestinationAddress{ dest: our_public_pmid.name.clone(), reply_to: None };
        let source = types::SourceAddress{ from_node: self.id(), from_group: None,
                                            reply_to: self.bootstrap_node_id.clone() };
        let authority = types::Authority::ManagedNode;
        let request = PutPublicPmid{ public_pmid: our_public_pmid };
        let header = MessageHeader::new(message_id, destination, source, authority);
        let message = RoutingMessage::new(MessageTypeTag::PutPublicPmid, header,
            request, &self.pmid.get_crypto_secret_sign_key());
        self.send_to_bootstrap_node(&message);
    }

    fn next_endpoint_pair(&self) -> (Vec<Endpoint>, Vec<Endpoint>) {
        // FIXME: Set the second argument to 'external' address
        // when known.
        (self.accepting_on.clone(), self.accepting_on.clone())
    }

    fn handle_connect(&mut self, peer_endpoint: Endpoint) {
        if self.all_connections.0.contains_key(&peer_endpoint) {
            // ignore further request once received request or has added
            return;
        }
    }

    fn handle_lost_connection(&mut self, peer_endpoint: Endpoint) {
        let removed_entry = self.all_connections.0.remove(&peer_endpoint);
        if removed_entry.is_some() {
            let peer_id = removed_entry.unwrap();
            self.routing_table.drop_node(&peer_id);
            self.all_connections.1.remove(&peer_id);
          // TODO : remove from the non routing list
          // handle_churn
        }
    }

    //TODO(team) This method needs to be triggered when routing table close group changes
    fn on_churn(&mut self, close_group: Vec<NameType>) {
        let actions = self.interface.handle_churn(close_group);
        self.invoke_routing_actions(actions);
    }

    fn invoke_routing_actions(&mut self, routing_actions: Vec<node_interface::RoutingNodeAction>) {
        for routing_action in routing_actions {
            match routing_action {
                node_interface::RoutingNodeAction::Put { destination: x, content: y, is_client: z, } => self.put(x, y, z),
                node_interface::RoutingNodeAction::Get { type_id: x, name: y, } => self.get(x, y),
                node_interface::RoutingNodeAction::Refresh { content: x, } => self.refresh(x),
                node_interface::RoutingNodeAction::Post => unimplemented!(),
                node_interface::RoutingNodeAction::None => (),
            }
        }
    }

    fn message_received(&mut self, peer_id: &NameType, serialised_message: Bytes) -> RecvResult {
        // Parse
        let message = match self.decode::<RoutingMessage>(&serialised_message) {
            None => {
                println!("Problem parsing message of size {} from {:?}",
                         serialised_message.len(), peer_id);
                return Err(());
            },
            Some(msg) => msg,
        };

        let header = message.message_header;
        let body = message.serialised_body;
        // filter check
        if self.filter.check(&header.get_filter()) {
            // should just return quietly
            return Err(());
        }
        // add to filter
        self.filter.add(header.get_filter());

        // add to cache
        if message.message_type == MessageTypeTag::GetDataResponse {
            let get_data_response = try!(self.decode::<GetDataResponse>(&body).ok_or(()));
            if get_data_response.data.len() != 0 {
                let _ = self.interface.deref_mut().handle_cache_put(
                    header.from_authority(), header.from(), get_data_response.data);
            }
        }

        // cache check / response
        if message.message_type == MessageTypeTag::GetData {
            let get_data = try!(self.decode::<GetData>(&body).ok_or(()));
            let mut retrieved_data: Result<Action, RoutingError>;
            let get_data_copy = get_data.clone();
            retrieved_data = self.interface.deref_mut().handle_cache_get(
                get_data_copy.name_and_type_id.type_id as u64,
                get_data_copy.name_and_type_id.name, header.from_authority(), header.from());
            match retrieved_data {
                Err(_) => (),
                Ok(action) => match action {
                    Action::Reply(data) => {
                        let reply = self.construct_get_data_response_msg(&header, &get_data, data);
                        let serialised_reply = self.encode(&reply);
                        self.send_swarm_or_parallel(&header.send_to().dest, &serialised_reply);
                        return Ok(());
                    },
                    _ => (),
                },
            };
        }

        self.send_swarm_or_parallel(&header.destination.dest, &serialised_message);

        // handle relay request/response
        let relay_response = header.destination.reply_to.is_some() &&
                             header.destination.dest == self.own_id;
        if relay_response {
            if self.all_connections.1.contains_key(&header.destination.reply_to.clone().unwrap()) {
                // TODO : or shall have a separate nrt table recording all clients connecting to this node?
                let relay_to = self.all_connections.1.get(&header.destination.reply_to.clone().unwrap()).unwrap().clone();
                // println!("{:?} relay response sent to nrt {:?} {}", self.own_id, header.destination.reply_to,
                //          match relay_to.clone() { Tcp(socket_addr) => socket_addr } );
                let _ = self.connection_manager.send(relay_to, serialised_message);
            } else {
                // TODO : what shall happen to relaying message ? routing_node choosing a closest node ?
                for key in self.all_connections.0.keys() {
                    println!("relaying response to {}", match key.clone() { Tcp(socket_addr) => socket_addr });
                    let _ = self.connection_manager.send(key.clone(), serialised_message);
                    return Ok(());
                }
            }
        }

        // TODO(prakash)

        if !self.address_in_close_group_range(&header.destination.dest) {
            println!("{:?} not for us ", self.own_id);
            return Ok(());
        }

        // Drop message before Sentinel check if it is a direct message type (Connect, ConnectResponse)
        // and this node is in the group but the message destination is another group member node.
        // "not for me"

        // pre-sentinel message handling
        match message.message_type {
            MessageTypeTag::UnauthorisedPut => self.handle_put_data(header, body),
            MessageTypeTag::GetKey => self.handle_get_key(header, body),
            MessageTypeTag::GetGroupKey => self.handle_get_group_key(header, body),
            _ => {
                // Sentinel check

                // switch message type
                match message.message_type {
                    MessageTypeTag::ConnectRequest => self.handle_connect_request(header, body),
                    MessageTypeTag::ConnectResponse => self.handle_connect_response(body),
                    MessageTypeTag::FindGroup => self.handle_find_group(header, body),
                    MessageTypeTag::FindGroupResponse => self.handle_find_group_response(header, body),
                    MessageTypeTag::GetData => self.handle_get_data(header, body),
                    MessageTypeTag::GetDataResponse => self.handle_get_data_response(header, body),
                    MessageTypeTag::Post => self.handle_post(header, body),
                    MessageTypeTag::PostResponse => self.handle_post_response(header, body),
                    MessageTypeTag::PutData => self.handle_put_data(header, body),
                    MessageTypeTag::PutDataResponse => self.handle_put_data_response(header, body),
                    MessageTypeTag::PutPublicPmid => self.handle_put_public_pmid(header, body),
                    //PutKey,
                    _ => {
                        println!("unhandled message from {:?}", peer_id);
                        Err(())
                    }
                }
            }
        }

    }

    fn bootstrap_message_received(&mut self, peer_endpoint: Endpoint, serialised_message: Bytes) -> RecvResult {
        let message = match self.decode::<RoutingMessage>(&serialised_message) {
            None => {
                println!("Problem parsing bootstrap message of size {} ", serialised_message.len());
                return Err(());
            },
            Some(msg) => msg,
        };
        // println!("{} received bootstrap msg from {:?}", self.own_id,
        //          match peer_endpoint.clone() { Tcp(socket_addr) => socket_addr });
        if message.message_type == MessageTypeTag::BootstrapIdRequest {
            let request = try!(self.decode::<BootstrapIdRequest>(&message.serialised_body).ok_or(()));
            if self.bootstrap_node_id.is_none() {
                self.bootstrap_node_id = Some(request.sender_id.clone());
                self.bootstrap_endpoint = Some(peer_endpoint.clone());
            }
            self.all_connections.0.insert(peer_endpoint.clone(), request.sender_id.clone());
            self.all_connections.1.insert(request.sender_id.clone(), peer_endpoint.clone());
            self.send_bootstrap_id_response(peer_endpoint);
            return Ok(());
        }
        if message.message_type == MessageTypeTag::BootstrapIdResponse {
            self.handle_bootstrap_id_response(peer_endpoint, message.serialised_body,
                                              message.message_header.authority == Authority::Client);
            return Ok(());
        }
        Ok(())
    }

    /// This returns our calculated authority with regards
    /// to the element passed in from the message and the message header.
    /// Note that the message has first to pass Sentinel as to be verified.
    /// a) if the message is not from a group,
    ///       the originating node is within our close group range
    ///       and the element is not the destination
    ///    -> Client Manager
    /// b) if the element is within our close group range
    ///       and the destination is the element
    ///    -> Network-Addressable-Element Manager
    /// c) if the message is from a group,
    ///       the destination is within our close group,
    ///       and our id is not the destination
    ///    -> Node Manager
    /// d) if the message is from a group,
    ///       the group is within our close group range,
    ///       and the destination is our id
    ///    -> Managed Node
    /// e) otherwise return Unknown Authority
    fn our_authority(&self, element : &NameType, header : &MessageHeader) -> Authority {
        if !header.is_from_group()
           && self.routing_table.address_in_our_close_group_range(&header.from_node())
           && header.destination.dest != *element {
            return Authority::ClientManager; }
        else if self.routing_table.address_in_our_close_group_range(element)
           && header.destination.dest == *element {
            return Authority::NaeManager; }
        else if header.is_from_group()
           && self.routing_table.address_in_our_close_group_range(&header.destination.dest)
           && header.destination.dest != self.own_id {
            return Authority::NodeManager; }
        else if header.from_group()
                      .map(|group| self.routing_table.address_in_our_close_group_range(&group))
                      .unwrap_or(false)
           && header.destination.dest == self.own_id {
            return Authority::ManagedNode; }
        return Authority::Unknown;
    }

    /// This method sends a GetGroupKeyResponse message on receiving the GetGroupKey request.
    /// It collects and replies with all the public signature keys from its close group.
    fn handle_get_group_key(&mut self, original_header : MessageHeader, body : Bytes) -> RecvResult {
        println!("{:?} received GetGroupKey ", self.own_id);
        let get_group_key = try!(self.decode::<GetGroupKey>(&body).ok_or(()));
        let close_group = self.routing_table.our_close_group();
        let mut group_keys : Vec<(NameType, types::PublicSignKey)>
            = Vec::with_capacity(close_group.len());
        for close_node in close_group {
            group_keys.push((close_node.fob.name.clone(),
                             close_node.fob.public_sign_key.clone()));
        }
        // add our own signature key
        group_keys.push((self.pmid.get_name(),self.pmid.get_public_sign_key()));
        let routing_msg = self.construct_get_group_key_response_msg(&original_header,
                                                                    &get_group_key,
                                                                    group_keys);
        let encoded_msg = self.encode(&routing_msg);
        let original_group = original_header.from_group();
        original_group.map(|group| self.send_swarm_or_parallel(&group, &encoded_msg));
        Ok(())
    }

    fn handle_connect_request(&mut self, original_header: MessageHeader, body: Bytes) -> RecvResult {
        println!("{:?} received ConnectRequest ", self.own_id);
        let connect_request = try!(self.decode::<ConnectRequest>(&body).ok_or(()));
        let peer_node_info = NodeInfo::new(connect_request.requester_fob.clone(), false);

        let (added, _) = self.routing_table.add_node(peer_node_info);

        if !added {  // no need to do anything if we don't add the peer in to routing table
           return Err(());
        }

        let endpoints =  Vec::new(); //FIXME Fraser (fill the vector with requester's endpoint)
        self.connection_manager.connect(endpoints);

        let routing_msg = self.construct_connect_response_msg(&original_header, &connect_request);
        let serialised_message = self.encode(&routing_msg);

        self.send_swarm_or_parallel(&connect_request.requester_id, &serialised_message);

        if self.bootstrap_endpoint.is_some() {
            self.send_to_bootstrap_node(&serialised_message);
        }

        if original_header.source.reply_to.is_some() {
            let reply_to_address = original_header.source.reply_to.unwrap();
            if self.all_connections.1.contains_key(&reply_to_address) {
                let _ = self.connection_manager.send(self.all_connections.1.get(&reply_to_address).unwrap().clone(),
                                                     self.encode(&routing_msg));
            } else {
                return Err(());
            }
        }
        Ok(())
    }

    fn handle_connect_response(&mut self, body: Bytes) -> RecvResult {
        println!("{:?} received ConnectResponse", self.own_id);
        let connect_response = try!(self.decode::<ConnectResponse>(&body).ok_or(()));
        let peer_node_info = NodeInfo::new(connect_response.receiver_fob.clone(), false);

        let (added, _) = self.routing_table.add_node(peer_node_info);

        if !added {  // no need to do anything if we don't add the peer in to routing table
           return Err(());
        }

        let endpoints =  Vec::new(); //FIXME Fraser (fill the vector with requester's endpoint)
        self.connection_manager.connect(endpoints);

// FIXME(Prakash) this can be deleted
        // workaround for zero state
        if (self.all_connections.0.len() == 1) && (self.all_connections.1.contains_key(&connect_response.receiver_id)) {
            let peer_node_info = NodeInfo::new(connect_response.receiver_fob, true);
            let result = self.routing_table.add_node(peer_node_info);
            if result.0 {
                println!("{:?} added {:?} <RT size:{}>", self.own_id, connect_response.receiver_id, self.routing_table.size());
            } else {
                println!("{:?} failed to add {:?}", self.own_id, connect_response.receiver_id);
            }
        }
        Ok(())
    }

    fn handle_find_group(&mut self, original_header: MessageHeader, body: Bytes) -> RecvResult {
        println!("{:?} received FindGroup {:?}", self.own_id, original_header.message_id);
        let find_group = try!(self.decode::<FindGroup>(&body).ok_or(()));
        let close_group = self.routing_table.our_close_group();
        let mut group: Vec<types::PublicPmid> = vec![];
        for x in close_group {
            group.push(x.fob);
        }

        // add ourselves
        group.push(types::PublicPmid::new(&self.pmid));
        let routing_msg = self.construct_find_group_response_msg(&original_header, &find_group, group);

        // FIXME(Peter) below method is needed
        self.send_swarm_or_parallel(&original_header.send_to().dest, &self.encode(&routing_msg));

        // if node in my group && in non routing list send it to non_routnig list as well
        if original_header.source.reply_to.is_some() {
            let reply_to_address = original_header.source.reply_to.unwrap();
            if self.all_connections.1.contains_key(&reply_to_address) {
                let _ = self.connection_manager.send(self.all_connections.1.get(&reply_to_address).unwrap().clone(),
                                                     self.encode(&routing_msg));
            } else {
                return Err(());
            }
        }
        Ok(())
    }

    fn handle_find_group_response(&mut self, original_header: MessageHeader, body: Bytes) -> RecvResult {
        println!("{:?} received FindGroupResponse", self.own_id);
        let find_group_response = try!(self.decode::<FindGroupResponse>(&body).ok_or(()));
        for peer in find_group_response.group {
            self.check_and_send_connect_request_msg(&peer.name);
        }
        Ok(())
    }

    //FIXME  not sure if we need to return a RecvResult or a generic error
    fn check_and_send_connect_request_msg(&mut self, peer_id: &NameType) {
        if !self.routing_table.check_node(&peer_id) {
            return;
        }
        let routing_msg = self.construct_connect_request_msg(&peer_id);
        let serialised_message = self.encode(&routing_msg);

        self.send_swarm_or_parallel(peer_id, &serialised_message);

        if self.bootstrap_endpoint.is_some() {
            self.send_to_bootstrap_node(&serialised_message);
        }
        // Ok(())
    }

    fn handle_get_data(&mut self, header: MessageHeader, body: Bytes) -> RecvResult {
        let get_data = try!(self.decode::<GetData>(&body).ok_or(()));
        let type_id = get_data.name_and_type_id.type_id.clone();
        let our_authority = self.our_authority(&get_data.name_and_type_id.name, &header);
        let from_authority = header.from_authority();
        let from = header.from();
        let name = get_data.name_and_type_id.name.clone();

        match self.interface.deref_mut().handle_get(type_id, name, our_authority.clone(), from_authority, from) {
            Ok(action) => match action {
                Action::Reply(data) => {
                    let routing_msg = RoutingMessage::new(MessageTypeTag::GetDataResponse, header.create_reply(&self.own_id, &our_authority),
                        GetDataResponse{ name_and_type_id :get_data.name_and_type_id, data: data, error: RoutingError::Success },
                        &self.pmid.get_crypto_secret_sign_key());
                    let encoded_msg = self.encode(&routing_msg);
                    self.send_swarm_or_parallel(&header.send_to().dest, &encoded_msg);
                },
                Action::SendOn(dest_nodes) => {
                    for dest_node in dest_nodes {
                        let send_on_header = header.create_send_on(&self.own_id, &our_authority, &dest_node);
                        let routing_msg = RoutingMessage::new(MessageTypeTag::GetData, send_on_header,
                            get_data.clone(), &self.pmid.get_crypto_secret_sign_key());
                        let encoded_msg = self.encode(&routing_msg);
                        self.send_swarm_or_parallel(&dest_node, &encoded_msg);
                    }
                }
            },
            Err(error) => {
                let routing_msg = RoutingMessage::new(MessageTypeTag::GetDataResponse, header.create_reply(&self.own_id, &our_authority),
                    GetDataResponse{ name_and_type_id :get_data.name_and_type_id, data: vec![], error: error },
                    &self.pmid.get_crypto_secret_sign_key());
                let encoded_msg = self.encode(&routing_msg);
                self.send_swarm_or_parallel(&header.send_to().dest, &encoded_msg);
            }
        }
        Ok(())
    }

    fn handle_get_key(&mut self, header: MessageHeader, body: Bytes) -> RecvResult {
        let get_key = try!(self.decode::<GetKey>(&body).ok_or(()));
        let type_id = 106u64;
        let our_authority = self.our_authority(&get_key.target_id, &header);
        let from_authority = header.from_authority();
        let from = header.from();
        let name = get_key.target_id.clone();

        let mut action: Action;

        action = match self.interface.deref_mut().handle_get_key(type_id, name, our_authority.clone(), from_authority, from) {
            Ok(action) => action,
            Err(_) => return Err(())
        };

        match action {
            Action::Reply(data) => {
                let public_key = try!(self.decode::<types::PublicSignKey>(&data).ok_or(()));
                let routing_msg = RoutingMessage::new(MessageTypeTag::GetKeyResponse, header.create_reply(&self.own_id, &our_authority),
                    GetKeyResponse{ address : get_key.target_id.clone(), public_sign_key : public_key },
                    &self.pmid.get_crypto_secret_sign_key());
                let encoded_msg = self.encode(&routing_msg);
                self.send_swarm_or_parallel(&header.send_to().dest, &encoded_msg);
                },
            Action::SendOn(dest_nodes) => {
                for dest_node in dest_nodes {
                    let send_on_header = header.create_send_on(&self.own_id, &our_authority, &dest_node);
                    let routing_msg = RoutingMessage::new(MessageTypeTag::GetKey, send_on_header,
                        get_key.clone(), &self.pmid.get_crypto_secret_sign_key());
                    let encoded_msg = self.encode(&routing_msg);
                    self.send_swarm_or_parallel(&dest_node, &encoded_msg);
                }
            }
        }
        Ok(())
    }

    fn handle_get_data_response(&mut self, header: MessageHeader, body: Bytes) -> RecvResult {
        let get_data_response = try!(self.decode::<GetDataResponse>(&body).ok_or(()));
        let from = header.from();
        let response;

        if get_data_response.error != RoutingError::Success {
            response = Err(RoutingError::NoData);
        } else {
            response = Ok(get_data_response.data);
        }

        self.interface.deref_mut().handle_get_response(from, response);
        Ok(())
    }

    fn handle_post(&mut self, header : MessageHeader, body : Bytes) -> RecvResult {
        let post = try!(self.decode::<Post>(&body).ok_or(()));
        let our_authority = self.our_authority(&post.name, &header);
        let action_result : RecvResult
            = match self.interface.deref_mut().handle_post(our_authority.clone(),
                                                           header.authority.clone(),
                                                           header.from(),
                                                           post.name.clone(),
                                                           post.data.clone()) {
            Ok(Action::Reply(data)) => {
                Ok(()) // TODO: implement post_response
            },
            Ok(Action::SendOn(destinations)) => {
                for destination in destinations {
                    let send_on_header = header.create_send_on(&self.own_id,
                        &our_authority, &destination);
                    let routing_msg = RoutingMessage::new(MessageTypeTag::Post,
                        send_on_header, post.clone(), &self.pmid.get_crypto_secret_sign_key());
                    self.send_swarm_or_parallel(&destination,
                        &self.encode(&routing_msg));
                }
                Ok(())
            },
            Err(e) => match e {
                RoutingError::Success => Ok(()),           // Vault terminates message flow
                RoutingError::IncorrectData(_) => Err(()), // TODO: reply with post_response
                RoutingError::NoData => Err(()),
                RoutingError::InvalidRequest => Err(()),
                _ => Err(())
            },
        };
        action_result
    }

    fn handle_post_response(&self, header : MessageHeader, body : Bytes) -> RecvResult {
        // currently no post_response object; out of sprint (2015-04-30)
        Ok(())
    }

    /// On bootstrapping a node can temporarily publish its PublicPmid in the group.
    /// Sentinel will query this pool.  No handle_get_public_pmid is needed.
    fn handle_put_public_pmid(&mut self, header: MessageHeader, body: Bytes) -> RecvResult {
        // if data type is public pmid and our authority is nae then add to public_pmid_cache
        // don't call upper layer if public pmid type
        let put_public_pmid = try!(self.decode::<PutPublicPmid>(&body).ok_or(()));
        match self.our_authority(&put_public_pmid.public_pmid.name, &header) {
            Authority::NaeManager => {
                // FIXME (prakash) signature check ?
                // TODO (Ben): check whether to accept pmid into group;
                //             restrict on minimal similar number of leading bits.
                self.public_pmid_cache.add(put_public_pmid.public_pmid.name.clone(),
                                           put_public_pmid.public_pmid);
                Ok(())
            },
            _ => {
                Err(())
            }
        }
    }

    // // for clients, below methods are required
    fn handle_put_data(&mut self, header: MessageHeader, body: Bytes) -> RecvResult {
        let put_data = try!(self.decode::<PutData>(&body).ok_or(()));
        let our_authority = self.our_authority(&put_data.name, &header);
        let from_authority = header.from_authority();
        let from = header.from();
        let to = header.send_to();

        match self.interface.deref_mut().handle_put(our_authority.clone(), from_authority, from,
                                                    to, put_data.data.clone()) {
            Ok(Action::Reply(reply_data)) => {
                let reply_header = header.create_reply(&self.own_id, &our_authority);
                let reply_to = match our_authority {
                    Authority::ClientManager => match header.reply_to() {
                        Some(client) => client,
                        None => header.from()
                    },
                    _ => header.from()
                };
                let put_data_response = PutDataResponse {
                    name : put_data.name.clone(),
                    data : reply_data,
                    error : vec![]
                };
                let routing_msg = RoutingMessage::new(MessageTypeTag::PutDataResponse,
                    reply_header, put_data_response, &self.pmid.get_crypto_secret_sign_key());
                self.send_swarm_or_parallel(&reply_to, &self.encode(&routing_msg));
                Ok(())
            },
            Ok(Action::SendOn(destinations)) => {
                for destination in destinations {
                    let send_on_header = header.create_send_on(&self.own_id,
                        &our_authority, &destination);
                    let routing_msg = RoutingMessage::new(MessageTypeTag::PutData,
                        send_on_header, put_data.clone(), &self.pmid.get_crypto_secret_sign_key());
                    self.send_swarm_or_parallel(&destination,
                        &self.encode(&routing_msg));
                }
                Ok(())
            },
            Err(e) => match e {
                RoutingError::Success => Ok(()),  // Interface terminates message flow
                RoutingError::NoData => Err(()),
                RoutingError::InvalidRequest => Err(()),
                RoutingError::IncorrectData(data) => Err(()),
                _ => Err(())
            }
        }
    }

    fn handle_put_data_response(&mut self, header: MessageHeader, body: Bytes) -> RecvResult {
        let put_data_response = try!(self.decode::<PutDataResponse>(&body).ok_or(()));
        let from_authority = header.from_authority();
        let from = header.from();
        let response;

        if put_data_response.data.len() != 0 {
            response = Ok(put_data_response.data);
        } else {
            response = Err(RoutingError::IncorrectData(put_data_response.error));
        }

        self.interface.deref_mut().handle_put_response(from_authority, from, response);
        Ok(())
    }

    fn decode<T>(&self, bytes: &Bytes) -> Option<T> where T: Decodable {
        let mut dec = Decoder::from_bytes(&bytes[..]);
        dec.decode().next().and_then(|result| result.ok())
    }

    fn encode<T>(&self, value: &T) -> Bytes where T: Encodable {
        let mut enc = Encoder::from_memory();
        let _ = enc.encode(&[value]);
        enc.into_bytes()
    }

    fn our_source_address(&self) -> types::SourceAddress {
        if self.bootstrap_endpoint.is_some() {
            let id = self.all_connections.0.get(&self.bootstrap_endpoint.clone().unwrap());
            if id.is_some() {
                return types::SourceAddress{ from_node: id.unwrap().clone(),
                                             from_group: None,
                                             reply_to: Some(self.own_id.clone()) }
            }
        }
        return types::SourceAddress{ from_node: self.own_id.clone(),
                                     from_group: None,
                                     reply_to: None }
    }

    fn group_address_for_group(&self, group_address : &types::GroupAddress) -> types::SourceAddress {
        types::SourceAddress {
          from_node : self.own_id.clone(),
          from_group : Some(group_address.clone()),
          reply_to : None
        }
    }

    fn our_group_address(&self, group_id: NameType) -> types::SourceAddress {
        types::SourceAddress{ from_node: self.own_id.clone(), from_group: Some(group_id.clone()),
                                reply_to: None }
    }

    fn construct_get_group_key_response_msg(&mut self, original_header : &MessageHeader,
                                            get_group_key : &GetGroupKey,
                                            group_keys : Vec<(NameType, types::PublicSignKey)>)
                                            -> RoutingMessage {
        let header = MessageHeader::new(
            // Sentinel accumulates on the same MessageId to be returned.
            original_header.message_id.clone(),
            original_header.send_to(),
            self.our_group_address(get_group_key.target_id.clone()),
            types::Authority::NaeManager);

        RoutingMessage::new(MessageTypeTag::GetGroupKeyResponse, header,
            GetGroupKeyResponse{ public_sign_keys  : group_keys },
            &self.pmid.get_crypto_secret_sign_key()
        )
    }

    fn construct_find_group_msg(&mut self, reply_to: Option<NameType>) -> RoutingMessage {
        let header = MessageHeader::new(
            self.get_next_message_id(),
            types::DestinationAddress {
                 dest:     self.own_id.clone(),
                 reply_to: reply_to
            },
            self.our_source_address(),
            types::Authority::ManagedNode);

        RoutingMessage::new(MessageTypeTag::FindGroup, header,
            FindGroup{ requester_id: self.own_id.clone(),
                       target_id:    self.own_id.clone()},
            &self.pmid.get_crypto_secret_sign_key())
    }

    fn construct_find_group_response_msg(&mut self, original_header : &MessageHeader,
                                         find_group: &FindGroup,
                                         group: Vec<types::PublicPmid>) -> RoutingMessage {
        let header = MessageHeader::new(self.get_next_message_id(),
            original_header.send_to(),
            self.our_group_address(find_group.target_id.clone()),
            types::Authority::NaeManager);

        RoutingMessage::new(MessageTypeTag::FindGroupResponse, header,
            FindGroupResponse{ group: group }, &self.pmid.get_crypto_secret_sign_key())
    }

    // TODO(Ben): this function breaks consistency and does not return RoutingMessage
    fn construct_success_msg(&mut self) -> ConnectSuccess {
        let connect_success = ConnectSuccess {
                                                peer_id: self.own_id.clone(),
                                                peer_fob: types::PublicPmid::new(&self.pmid),
                                              };
        return connect_success
    }

    fn construct_connect_request_msg(&mut self, peer_id: &NameType) -> RoutingMessage {
        let header = MessageHeader::new(self.get_next_message_id(),
            types::DestinationAddress {dest: peer_id.clone(), reply_to: None },
            self.our_source_address(), types::Authority::ManagedNode);

        let (requester_local, requester_external) = self.next_endpoint_pair();

        // FIXME: Discuss how to use other eps from the list. // FIXME prakash
        let first_or_invalid = |eps: Vec<Endpoint>| -> SocketAddr {
            if eps.is_empty() {
                SocketAddr::V4(SocketAddrV4::new(Ipv4Addr::new(0,0,0,0), 0))
            }
            else { match eps[0] { Tcp(ep) => ep.clone() } }
        };

        let connect_request = ConnectRequest {
            local:          first_or_invalid(requester_local),
            external:       first_or_invalid(requester_external),
            requester_id:   self.own_id.clone(),
            receiver_id:    peer_id.clone(),
            requester_fob:  types::PublicPmid::new(&self.pmid),
        };

        RoutingMessage::new(MessageTypeTag::ConnectRequest, header, connect_request,
            &self.pmid.get_crypto_secret_sign_key())
    }

    fn construct_connect_response_msg(&mut self, original_header : &MessageHeader,
                                      connect_request: &ConnectRequest) -> RoutingMessage {
        println!("{:?} construct_connect_response_msg ", self.own_id);
        debug_assert!(connect_request.receiver_id == self.own_id, format!("{:?} == {:?} failed", self.own_id, connect_request.receiver_id));

        let header = MessageHeader::new(self.get_next_message_id(),
            original_header.send_to(), self.our_source_address(),
            types::Authority::ManagedNode);

        let (receiver_local, receiver_external) = self.next_endpoint_pair();

        // FIXME: Discuss how to use other eps from the list.
        let first_or_invalid = |eps: Vec<Endpoint>| -> SocketAddr {
            if eps.is_empty() {
                SocketAddr::V4(SocketAddrV4::new(Ipv4Addr::new(0,0,0,0), 0))
            }
            else { match eps[0] { Tcp(ep) => ep.clone() } }
        };

        let connect_response = ConnectResponse {
            requester_local:    connect_request.local,
            requester_external: connect_request.external,
            receiver_local:     first_or_invalid(receiver_local),
            receiver_external:  first_or_invalid(receiver_external),
            requester_id:       connect_request.requester_id.clone(),
            receiver_id:        self.own_id.clone(),
            receiver_fob:       types::PublicPmid::new(&self.pmid) };

        RoutingMessage::new(MessageTypeTag::ConnectResponse, header,
            connect_response, &self.pmid.get_crypto_secret_sign_key())
    }

    fn construct_get_data_response_msg(&mut self, original_header: &MessageHeader,
                                       get_data: &GetData, data: Vec<u8>) -> RoutingMessage {
        let header = MessageHeader::new( self.get_next_message_id(),
            original_header.send_to(), self.our_source_address(),
            types::Authority::ManagedNode);
        let get_data_response = GetDataResponse {
            name_and_type_id: get_data.name_and_type_id.clone(), data: data, error: RoutingError::Success
        };
        RoutingMessage::new(MessageTypeTag::GetDataResponse, header,
            get_data_response, &self.pmid.get_crypto_secret_sign_key())
    }

    fn get_next_message_id(&mut self) -> MessageId {
        let temp = self.next_message_id;
        self.next_message_id += 1;
        return temp;
    }

<<<<<<< HEAD
    // FIXME(Peter) handle return err if required
    fn send_to_bootstrap_node(&mut self, serialised_message: &Bytes) {
        let _ = self.connection_manager.send(self.bootstrap_endpoint.clone().unwrap(), serialised_message.clone());
=======
    fn send_to_bootstrap_node(&mut self, routing_message: &RoutingMessage) {
        let mut e = Encoder::from_memory();
        e.encode(&[routing_message]).unwrap();
        let _ = self.connection_manager.send(self.bootstrap_endpoint.clone().unwrap(), e.into_bytes());
>>>>>>> 74122c70
    }

    fn send_swarm_or_parallel(&self, target: &NameType, serialised_message: &Bytes) {
        for peer in self.get_connected_target(target) {
            if self.all_connections.1.contains_key(&peer.id) {
                let res = self.connection_manager.send(self.all_connections.1.get(&peer.id).unwrap().clone(),
                                                       serialised_message.clone());
                if res.is_err() {
                    println!("{:?} failed to send to {:?}", self.own_id, peer.id);
                }
            }
        }
    }

    fn get_connected_target(&self, target: &NameType) -> Vec<NodeInfo> {
        let mut nodes = self.routing_table.target_nodes(target.clone());
        //println!("{:?} get_connected_target routing_table.size:{} target:{:?} -> {:?}", self.own_id, self.routing_table.size(), target, nodes);
        nodes.retain(|x| { x.connected });
        nodes
    }

    fn address_in_close_group_range(&self, address: &NameType) -> bool {
        if self.routing_table.size() < RoutingTable::get_group_size() {
            return true;
        }

        let close_group = self.routing_table.our_close_group();
        closer_to_target(&address, &self.routing_table.our_close_group().pop().unwrap().id, &self.own_id)
    }

    pub fn id(&self) -> NameType { self.own_id.clone() }
}

#[cfg(test)]
mod test {
    use routing_node::{RoutingNode};
    use node_interface::*;
    use name_type::NameType;
    use super::super::{Action, RoutingError};
    use sendable::Sendable;
    use messages::put_data::PutData;
    use messages::put_data_response::PutDataResponse;
    use messages::get_data::GetData;
    use messages::get_data_response::GetDataResponse;
    use messages::get_client_key::GetKey;
    use messages::post::Post;
    use messages::put_public_pmid::PutPublicPmid;
    use messages::{RoutingMessage, MessageTypeTag};
    use message_header::MessageHeader;
    use types::{MessageId};
    use std::sync::{Arc, Mutex};
    use routing_table;
    use test_utils::{Random, xor};
    use rand::random;
    use name_type::{closer_to_target};
    use types;
    use types::{Pmid, PublicPmid, Authority};
    use rustc_serialize::{Encodable, Decodable};
    use cbor::{Encoder};
    use std::thread;

    struct NullInterface;

    #[derive(Clone)]
    struct Stats {
        call_count: u32,
        data: Vec<u8>
    }

    struct TestInterface {
        stats: Arc<Mutex<Stats>>
    }

    struct TestData {
        data: Vec<u8>
    }

    impl TestData {
        fn new(in_data: Vec<u8>) -> TestData {
            TestData { data: in_data }
        }
    }

    impl Sendable for TestData {
        fn name(&self) -> NameType { Random::generate_random() }

        fn type_tag(&self)->u64 { unimplemented!() }

        fn serialised_contents(&self)->Vec<u8> { self.data.clone() }

        fn refresh(&self)->bool {
            false
        }

        fn merge(&self, responses: Vec<Box<Sendable>>) -> Option<Box<Sendable>> { None }
    }

    impl Interface for TestInterface {
        fn handle_get_key(&mut self, type_id: u64, name : NameType, our_authority: types::Authority,
                          from_authority: types::Authority, from_address: NameType) -> Result<Action, RoutingError> {
            let stats = self.stats.clone();
            let mut stats_value = stats.lock().unwrap();
            stats_value.call_count += 1;
            let data = stats_value.data.clone();
            Ok(Action::Reply(data))
        }
        fn handle_get(&mut self, type_id: u64, name : NameType, our_authority: types::Authority,
                      from_authority: types::Authority, from_address: NameType) -> Result<Action, RoutingError> {
            let stats = self.stats.clone();
            let mut stats_value = stats.lock().unwrap();
            stats_value.call_count += 1;
            Ok(Action::Reply("handle_get called".to_string().into_bytes()))
        }
        fn handle_put(&mut self, our_authority: types::Authority, from_authority: types::Authority,
                    from_address: NameType, dest_address: types::DestinationAddress,
                    data: Vec<u8>) -> Result<Action, RoutingError> {
            let stats = self.stats.clone();
            let mut stats_value = stats.lock().unwrap();
            stats_value.call_count += 1;
            stats_value.data = match from_authority {
                types::Authority::Unknown => "UnauthorisedPut".to_string().into_bytes(),
                _   => "AuthorisedPut".to_string().into_bytes(),
            };
            Ok(Action::Reply(data))
        }
        fn handle_post(&mut self, our_authority: types::Authority, from_authority: types::Authority,
                       from_address: NameType, name: NameType, data: Vec<u8>) -> Result<Action, RoutingError> {
            let stats = self.stats.clone();
            let mut stats_value = stats.lock().unwrap();
            stats_value.call_count += 1;
            stats_value.data = data.clone();
            Ok(Action::Reply(data))
        }
        fn handle_get_response(&mut self, from_address: NameType, response: Result<Vec<u8>,
                               RoutingError>) -> RoutingNodeAction {
            let stats = self.stats.clone();
            let mut stats_value = stats.lock().unwrap();
            stats_value.call_count += 1;
            stats_value.data = "handle_get_response called".to_string().into_bytes();
            RoutingNodeAction::None
        }
        fn handle_put_response(&mut self, from_authority: types::Authority, from_address: NameType,
                               response: Result<Vec<u8>, RoutingError>) {
            let stats = self.stats.clone();
            let mut stats_value = stats.lock().unwrap();
            stats_value.call_count += 1;
            stats_value.data = match response {
               Ok(data) => data,
                Err(_) => vec![]
            };
        }
        fn handle_post_response(&mut self, from_authority: types::Authority, from_address: NameType,
                                response: Result<Vec<u8>, RoutingError>) {
            unimplemented!();
        }
        fn handle_churn(&mut self, close_group: Vec<NameType>)
            -> Vec<RoutingNodeAction> {
            unimplemented!();
        }
        fn handle_cache_get(&mut self, type_id: u64, name : NameType, from_authority: types::Authority,
                            from_address: NameType) -> Result<Action, RoutingError> {
            Err(RoutingError::Success)
        }
        fn handle_cache_put(&mut self, from_authority: types::Authority, from_address: NameType,
                            data: Vec<u8>) -> Result<Action, RoutingError> {
            Err(RoutingError::Success)
        }
    }

    #[test]
    fn check_next_id() {
      let mut routing_node = RoutingNode::new(TestInterface { stats: Arc::new(Mutex::new(Stats {call_count: 0, data: vec![]})) });
      assert_eq!(routing_node.get_next_message_id() + 1, routing_node.get_next_message_id());
    }

    #[test]
    fn our_authority_full_routing_table() {
        let mut routing_node = RoutingNode::new(TestInterface { stats: Arc::new(Mutex::new(Stats {call_count: 0, data: vec![]})) });

        let mut count : usize = 0;
        loop {
            routing_node.routing_table.add_node(routing_table::NodeInfo::new(
                                       PublicPmid::new(&Pmid::new()), true));
            count += 1;
            if count > 100 { break; }
            // if routing_node.routing_table.size() >=
            //     routing_table::RoutingTable::get_optimal_size() { break; }
            // if count >= 2 * routing_table::RoutingTable::get_optimal_size() {
            //     panic!("Routing table does not fill up."); }
        }
        let a_message_id : MessageId = random::<u32>();
        let our_name = routing_node.own_id.clone();
        let our_close_group : Vec<routing_table::NodeInfo>
            = routing_node.routing_table.our_close_group();
        let furthest_node_close_group : routing_table::NodeInfo
            = our_close_group.last().unwrap().clone();
        let closest_node_in_our_close_group : routing_table::NodeInfo
            = our_close_group.first().unwrap().clone();
        let second_closest_node_in_our_close_group : routing_table::NodeInfo
            = our_close_group[1].clone();

        let nae_or_client_in_our_close_group : NameType
            = xor(&xor(&closest_node_in_our_close_group.id, &our_name),
                  &second_closest_node_in_our_close_group.id);
        // assert nae is indeed within close group
        assert!(closer_to_target(&nae_or_client_in_our_close_group,
                                 &furthest_node_close_group.id,
                                 &our_name));
        for close_node in our_close_group {
            // assert that nae does not collide with close node
            assert!(close_node.id != nae_or_client_in_our_close_group);
        }
        // invert to get a far away address outside of the close group
        let name_outside_close_group : NameType
            = xor(&furthest_node_close_group.id, &NameType::new([255u8; 64]));
        // note: if the close group spans close to the whole address space,
        // this construction actually inverts the address into the close group range;
        // for group_size 32; 64 node in the network this intermittently fails at 41%
        // for group_size 32; 80 nodes in the network this intermittently fails at 2%
        // for group_size 32; 100 nodes in the network this intermittently fails
        //     less than 1/8413 times, but should be exponentially less still.
        assert!(closer_to_target(&furthest_node_close_group.id,
                                 &name_outside_close_group,
                                 &our_name));

        // assert to get a client_manager Authority
        let client_manager_header : MessageHeader = MessageHeader {
            message_id : a_message_id.clone(),
            destination : types::DestinationAddress {
                dest : Random::generate_random(),
                reply_to : None },
            source : types::SourceAddress {
                from_node : nae_or_client_in_our_close_group.clone(),
                from_group : None,
                reply_to : None },
            authority : types::Authority::Client
        };
        assert_eq!(routing_node.our_authority(&name_outside_close_group,
                                              &client_manager_header),
                   types::Authority::ClientManager);

        // assert to get a nae_manager Authority
        let nae_manager_header : MessageHeader = MessageHeader {
            message_id : a_message_id.clone(),
            destination : types::DestinationAddress {
                dest : nae_or_client_in_our_close_group.clone(),
                reply_to : None },
            source : types::SourceAddress {
                from_node : Random::generate_random(),
                from_group : Some(name_outside_close_group.clone()),
                reply_to : None },
            authority : types::Authority::ClientManager
        };
        assert_eq!(routing_node.our_authority(&nae_or_client_in_our_close_group,
                                              &nae_manager_header),
                   types::Authority::NaeManager);

        // assert to get a node_manager Authority
        let node_manager_header : MessageHeader = MessageHeader {
            message_id : a_message_id.clone(),
            destination : types::DestinationAddress {
                dest : second_closest_node_in_our_close_group.id.clone(),
                reply_to : None },
            source : types::SourceAddress {
                from_node : Random::generate_random(),
                from_group : Some(name_outside_close_group.clone()),
                reply_to : None },
            authority : types::Authority::NaeManager
        };
        assert_eq!(routing_node.our_authority(&name_outside_close_group,
                                              &node_manager_header),
                   types::Authority::NodeManager);

        // assert to get a managed_node Authority
        let managed_node_header : MessageHeader = MessageHeader {
            message_id : a_message_id.clone(),
            destination : types::DestinationAddress {
                dest : our_name.clone(),
                reply_to : None },
            source : types::SourceAddress {
                from_node : Random::generate_random(),
                from_group : Some(second_closest_node_in_our_close_group.id.clone()),
                reply_to : None },
            authority : types::Authority::NodeManager
        };
        assert_eq!(routing_node.our_authority(&name_outside_close_group,
                                              &managed_node_header),
                   types::Authority::ManagedNode);
    }

    fn call_operation<T>(operation: T, message_type: MessageTypeTag, stats: Arc<Mutex<Stats>>) -> Stats where T: Encodable, T: Decodable {
        let stats_copy = stats.clone();
        let mut n1 = RoutingNode::new(TestInterface { stats: stats_copy });
        let header = MessageHeader {
            message_id:  n1.get_next_message_id(),
            destination: types::DestinationAddress { dest: n1.own_id.clone(), reply_to: None },
            source:      types::SourceAddress { from_node: Random::generate_random(), from_group: None, reply_to: None },
            authority:   match message_type {
                MessageTypeTag::UnauthorisedPut => Authority::Unknown,
                _ => Authority::NaeManager
                }
        };

        let message = RoutingMessage::new( message_type, header.clone(),
            operation, &n1.pmid.get_crypto_secret_sign_key());

        let serialised_msssage = n1.encode(&message);

        let _ = n1.message_received(&header.source.from_node, serialised_msssage);
        let stats = stats.clone();
        let stats_value = stats.lock().unwrap();
        stats_value.clone()
    }

#[test]
    fn call_put() {
        let data = "this is a known string".to_string().into_bytes();
        let chunk = Box::new(TestData::new(data));
        let mut n1 = RoutingNode::new(TestInterface { stats: Arc::new(Mutex::new(Stats {call_count: 0, data: vec![]})) });
        let name: NameType = Random::generate_random();
        n1.put(name, chunk, true);
    }

#[test]
    fn call_unauthorised_put() {
        let data = "this is a known string".to_string().into_bytes();
        let chunk = Box::new(TestData::new(data));
        let mut n1 = RoutingNode::new(TestInterface { stats: Arc::new(Mutex::new(Stats {call_count: 0, data: vec![]})) });
        let name: NameType = Random::generate_random();
        n1.unauthorised_put(name, chunk);
    }

#[test]
    fn call_handle_put() {
        let stats = Arc::new(Mutex::new(Stats {call_count: 0, data: vec![]}));
        let put_data: PutData = Random::generate_random();
        assert_eq!(call_operation(put_data, MessageTypeTag::PutData, stats).call_count, 1u32);
    }

#[test]
    fn call_handle_authorised_put() {
        let stats = Arc::new(Mutex::new(Stats {call_count: 0, data: vec![]}));
        let unauthorised_put: PutData = Random::generate_random();
        let result_stats = call_operation(unauthorised_put, MessageTypeTag::UnauthorisedPut, stats);
        assert_eq!(result_stats.call_count, 1u32);
        assert_eq!(result_stats.data, "UnauthorisedPut".to_string().into_bytes());
    }

#[test]
    fn call_handle_put_response() {
        let stats = Arc::new(Mutex::new(Stats {call_count: 0, data: vec![]}));
        let put_data_response: PutDataResponse = Random::generate_random();
        assert_eq!(call_operation(put_data_response, MessageTypeTag::PutDataResponse, stats).call_count, 1u32);
    }

#[test]
    fn call_get() {
        let mut n1 = RoutingNode::new(TestInterface { stats: Arc::new(Mutex::new(Stats {call_count: 0, data: vec![]})) });
        let name: NameType = Random::generate_random();
        n1.get(100u64, name);
    }

#[test]
    fn call_handle_get_data() {
        let stats = Arc::new(Mutex::new(Stats {call_count: 0, data: vec![]}));
        let get_data: GetData = Random::generate_random();
        assert_eq!(call_operation(get_data, MessageTypeTag::GetData, stats).call_count, 1u32);
    }

#[test]
    fn call_handle_get_data_response() {
        let stats = Arc::new(Mutex::new(Stats {call_count: 0, data: vec![]}));
        let get_data: GetDataResponse = Random::generate_random();
        assert_eq!(call_operation(get_data, MessageTypeTag::GetDataResponse, stats).call_count, 1u32);
    }

#[test]
    fn call_handle_get_key() {
        let stats = Arc::new(Mutex::new(Stats {call_count: 0, data: vec![]}));
        let get_key: GetKey = Random::generate_random();
        let public_key: types::PublicSignKey = Random::generate_random();
        let mut enc = Encoder::from_memory();
        let _ = enc.encode(&[public_key]);
        stats.lock().unwrap().data = enc.into_bytes();
        assert_eq!(call_operation(get_key, MessageTypeTag::GetKey, stats).call_count, 1u32);
    }

#[test]
    fn call_handle_post() {
        let stats = Arc::new(Mutex::new(Stats {call_count: 0, data: vec![]}));
        let post: Post = Random::generate_random();
        assert_eq!(call_operation(post, MessageTypeTag::Post, stats).call_count, 1u32);
    }
/*
#[test]
    fn network() {
        let network_size = 2usize;
        let mut network = vec![];
        let node = Arc::new(Mutex::new(RoutingNode::new(TestInterface { stats: Arc::new(Mutex::new(Stats {call_count: 0, data: vec![]})) })));
        let use_node = node.clone();
        let runner = thread::spawn(move || loop {
                let mut use_node = use_node.lock().unwrap();
                use_node.run();
            });
        let listening_endpoints = node.lock().unwrap().accepting_on.clone();
        network.push(node.clone());
        println!("network: {:?},    {:?}", &listening_endpoints, node.lock().unwrap().id());
        for _ in 0..(network_size - 1) {
            let node = Arc::new(Mutex::new(RoutingNode::new(TestInterface { stats: Arc::new(Mutex::new(Stats {call_count: 0, data: vec![]})) })));
            let use_node = node.clone();
            let runner = thread::spawn(move || loop {
                    let mut use_node = use_node.lock().unwrap();
                    use_node.run();
                });
            let use_node2 = node.clone();
            let mut use_node2 = use_node2.lock().unwrap();
            match use_node2.bootstrap(listening_endpoints.clone(), None) {
                Ok(_) => { assert!(true) },
                Err(_)  => { assert!(false); }
            }
            network.push(node);
            thread::sleep_ms(1000);
        }

        while node.lock().unwrap().routing_table.our_close_group().len() <  network_size - 1 {
            thread::sleep_ms(10);
        }

        for node in network {
            assert_eq!(node.lock().unwrap().routing_table.our_close_group().len(), network_size - 1);
        }
    }
*/
    #[test]
    fn cache_public_pmid() {
        // copy from our_authority_full_routing_table test
        let mut routing_node = RoutingNode::new(TestInterface { stats: Arc::new(Mutex::new(Stats {call_count: 0, data: vec![]})) });

        let mut count : usize = 0;
        loop {
            routing_node.routing_table.add_node(routing_table::NodeInfo::new(
                                       PublicPmid::new(&Pmid::new()), true));
            count += 1;
            if routing_node.routing_table.size() >=
                routing_table::RoutingTable::get_optimal_size() { break; }
            if count >= 2 * routing_table::RoutingTable::get_optimal_size() {
                panic!("Routing table does not fill up."); }
        }
        let a_message_id : MessageId = random::<u32>();
        let our_name = routing_node.own_id.clone();
        let our_close_group : Vec<routing_table::NodeInfo>
            = routing_node.routing_table.our_close_group();
        let furthest_node_close_group : routing_table::NodeInfo
            = our_close_group.last().unwrap().clone();
        // end copy from our_authority_full_routing_table

        let total_inside : u32 = 50;
        let limit_attempts : u32 = 200;
        let mut stored_public_pmids : Vec<PublicPmid> = Vec::with_capacity(total_inside as usize);

        let mut count_inside : u32 = 0;
        let mut count_total : u32 = 0;
        loop {
            let put_public_pmid = PutPublicPmid{ public_pmid :  PublicPmid::new(&Pmid::new()) };
            let put_public_pmid_header : MessageHeader = MessageHeader {
                message_id : a_message_id.clone(),
                destination : types::DestinationAddress {
                    dest : put_public_pmid.public_pmid.name.clone(),
                    reply_to : None },
                source : types::SourceAddress {
                    from_node : Random::generate_random(),  // Bootstrap node or ourself
                    from_group : None,
                    reply_to : None },
                authority : types::Authority::ManagedNode
            };
            let serialised_msg = routing_node.encode(&put_public_pmid);
            let result = routing_node.handle_put_public_pmid(put_public_pmid_header,
                serialised_msg);
            if closer_to_target(&put_public_pmid.public_pmid.name.clone(),
                                &furthest_node_close_group.id,
                                &our_name) {
                assert_eq!(result, Ok(()));
                stored_public_pmids.push(put_public_pmid.public_pmid);
                count_inside += 1;
            } else {
                assert_eq!(result, Err(()));
            }
            count_total += 1;
            if count_inside >= total_inside {
                break; // succcess
            }
            if count_total >= limit_attempts {
                if count_inside > 0 {
                    println!("Could only verify {} successful public_pmids inside
                            our group before limit reached.", count_inside);
                    break;
                } else { panic!("No PublicPmids were found inside our close group!"); }
            }
        }
        for public_pmid in stored_public_pmids {
            assert!(routing_node.public_pmid_cache.check(&public_pmid.name));
        }
        // assert no outside keys were cached
        assert_eq!(routing_node.public_pmid_cache.len(), total_inside as usize);
    }

    //#[test]
    //fn test_routing_node() {
    //    let f1 = NullInterface;
    //    let f2 = NullInterface;
    //    let f3 = NullInterface;
    //    let n1 = RoutingNode::new(NameType::generate_random(), f1);
    //    let n2 = RoutingNode::new(NameType::generate_random(), f2);
    //    let n3 = RoutingNode::new(NameType::generate_random(), f3);

    //    println!("{:?}->Alice", n1.id());
    //    println!("{:?}->Betty", n2.id());
    //    println!("{:?}->Casey", n3.id());
    //    let n1_ep = n1.accepting_on().unwrap();
    //    let n2_ep = n2.accepting_on().unwrap();
    //    let n3_ep = n3.accepting_on().unwrap();

    //    fn run_node(n: RoutingNode<NullInterface>, my_ep: SocketAddr, his_ep: SocketAddr)
    //        -> thread::JoinHandle
    //    {
    //        thread::spawn(move || {
    //            let mut n = n;
    //            let bootstrap_ep = SocketAddr::from_str(&format!("127.0.0.1:{}", 5483u16)).unwrap();
    //            if my_ep.port() != bootstrap_ep.port() {
    //                n.add_bootstrap(bootstrap_ep);
    //            }
    //            n.run();
    //        })
    //    }

    //    let t1 = run_node(n1, n1_ep.clone(), n2_ep.clone());
    //    let t2 = run_node(n2, n2_ep.clone(), n1_ep.clone());
    //    thread::sleep_ms(1000);
    //    println!("Starting node 3 ... ");
    //    let t3 = run_node(n3, n3_ep.clone(), n1_ep.clone());
    //    assert!(t1.join().is_ok());
    //    assert!(t2.join().is_ok());
    //    assert!(t3.join().is_ok());
    //}
}<|MERGE_RESOLUTION|>--- conflicted
+++ resolved
@@ -1043,16 +1043,11 @@
         return temp;
     }
 
-<<<<<<< HEAD
     // FIXME(Peter) handle return err if required
-    fn send_to_bootstrap_node(&mut self, serialised_message: &Bytes) {
-        let _ = self.connection_manager.send(self.bootstrap_endpoint.clone().unwrap(), serialised_message.clone());
-=======
     fn send_to_bootstrap_node(&mut self, routing_message: &RoutingMessage) {
         let mut e = Encoder::from_memory();
         e.encode(&[routing_message]).unwrap();
         let _ = self.connection_manager.send(self.bootstrap_endpoint.clone().unwrap(), e.into_bytes());
->>>>>>> 74122c70
     }
 
     fn send_swarm_or_parallel(&self, target: &NameType, serialised_message: &Bytes) {
