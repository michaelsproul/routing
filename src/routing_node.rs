// Copyright 2015 MaidSafe.net limited.
//
//
// This SAFE Network Software is licensed to you under (1) the MaidSafe.net Commercial License,
// version 1.0 or later, or (2) The General Public License (GPL), version 3, depending on which
// licence you accepted on initial access to the Software (the "Licences").
//
// By contributing code to the SAFE Network Software, or to this project generally, you agree to be
// bound by the terms of the MaidSafe Contributor Agreement, version 1.0.  This, along with the
// Licenses can be found in the root directory of this project at LICENSE, COPYING and CONTRIBUTOR.
//
// Unless required by applicable law or agreed to in writing, the SAFE Network Software distributed
// under the GPL Licence is distributed on an "AS IS" BASIS, WITHOUT WARRANTIES OR CONDITIONS OF ANY
// KIND, either express or implied.
//
// Please review the Licences for the specific language governing permissions and limitations
// relating to use of the SAFE Network Software.

use cbor::{Decoder, Encoder, CborError};
use rand;
use rustc_serialize::{Decodable, Encodable};
use sodiumoxide;
use std::collections::{BTreeMap, HashMap};
use std::sync::mpsc;
use std::boxed::Box;
use std::ops::DerefMut;
use std::sync::mpsc::Receiver;
use time::Duration;

use crust;
use lru_time_cache::LruCache;
use message_filter::MessageFilter;
use NameType;
use name_type::{closer_to_target, NAME_TYPE_LEN};
use node_interface;
use node_interface::Interface;
use routing_table::{RoutingTable, NodeInfo};
use sendable::Sendable;
use types;
use types::{MessageId, NameAndTypeId};
use authority::{Authority, our_authority};
use message_header::MessageHeader;
use messages::bootstrap_id_request::BootstrapIdRequest;
use messages::bootstrap_id_response::BootstrapIdResponse;
use messages::get_data::GetData;
use messages::get_data_response::GetDataResponse;
use messages::put_data::PutData;
use messages::put_data_response::PutDataResponse;
use messages::connect_request::ConnectRequest;
use messages::connect_response::ConnectResponse;
use messages::connect_success::ConnectSuccess;
use messages::find_group::FindGroup;
use messages::find_group_response::FindGroupResponse;
use messages::get_group_key::GetGroupKey;
use messages::get_group_key_response::GetGroupKeyResponse;
use messages::post::Post;
use messages::get_client_key::GetKey;
use messages::get_client_key_response::GetKeyResponse;
use messages::put_public_id::PutPublicId;
use messages::{RoutingMessage, MessageTypeTag};
use super::{Action};
use error::{RoutingError, InterfaceError};

use std::convert::From;

type ConnectionManager = crust::ConnectionManager;
type Event = crust::Event;
pub type Endpoint = crust::Endpoint;
type PortAndProtocol = crust::Port;
type Bytes = Vec<u8>;

type RoutingResult = Result<(), RoutingError>;

/// DHT node
pub struct RoutingNode<F: Interface> {
    interface: Box<F>,
    id: types::Id,
    own_name: NameType,
    event_input: Receiver<Event>,
    connection_manager: ConnectionManager,
    all_connections: (HashMap<Endpoint, NameType>, BTreeMap<NameType, Endpoint>),
    routing_table: RoutingTable,
    accepting_on: Vec<Endpoint>,
    next_message_id: MessageId,
    bootstrap_endpoint: Option<Endpoint>,
    bootstrap_node_id: Option<NameType>,
    filter: MessageFilter<types::FilterType>,
    public_id_cache: LruCache<NameType, types::PublicId>
}

impl<F> RoutingNode<F> where F: Interface {
    pub fn new(my_interface: F) -> RoutingNode<F> {
        sodiumoxide::init();  // enable shared global (i.e. safe to multithread now)
        let (event_output, event_input) = mpsc::channel();
        let id = types::Id::new();
        let own_name = id.get_name();
        let mut cm = crust::ConnectionManager::new(event_output);
        // TODO: Default Protocol and Port need to be passed down
        let ports_and_protocols : Vec<PortAndProtocol> = Vec::new();
        // TODO: Beacon port should be passed down
        let beacon_port = Some(5483u16);
        let listeners = match cm.start_listening(ports_and_protocols, beacon_port) {
            Err(reason) => {
                println!("Failed to start listening: {:?}", reason);
                (vec![], None)
            }
            Ok(listeners_and_beacon) => listeners_and_beacon
        };

        RoutingNode { interface: Box::new(my_interface),
                      id : id,
                      own_name : own_name.clone(),
                      event_input: event_input,
                      connection_manager: cm,
                      all_connections: (HashMap::new(), BTreeMap::new()),
                      routing_table : RoutingTable::new(own_name),
                      accepting_on: listeners.0,
                      next_message_id: rand::random::<MessageId>(),
                      bootstrap_endpoint: None,
                      bootstrap_node_id: None,
                      filter: MessageFilter::with_expiry_duration(Duration::minutes(20)),
                      public_id_cache: LruCache::with_expiry_duration(Duration::minutes(10))
                    }
    }

    /// Retrieve something from the network (non mutating) - Direct call
    pub fn get(&mut self, type_id: u64, name: NameType) {
        let destination = types::DestinationAddress{ dest: NameType::new(name.get_id()),
                                                     reply_to: None };
        let header = MessageHeader::new(self.get_next_message_id(),
                                        destination, self.our_source_address(),
                                        Authority::Client);
        let request = GetData{ requester: self.our_source_address(),
                               name_and_type_id: NameAndTypeId{name: NameType::new(name.get_id()),
                                                               type_id: type_id} };
        let message = RoutingMessage::new(MessageTypeTag::GetData, header,
                                          request, &self.id.get_crypto_secret_sign_key());

        // FIXME: We might want to return the result.
        let _ = encode(&message).map(|msg| self.send_swarm_or_parallel(&name, &msg));
    }

    /// Add something to the network, will always go via ClientManager group
    pub fn put(&mut self, destination: NameType, content: Box<Sendable>, client_authority: bool) {
        let destination = types::DestinationAddress{ dest: destination, reply_to: None };
        let authority = if client_authority {
            Authority::Client
        } else {
            Authority::ManagedNode
        };
        let request = PutData{ name: content.name(), data: content.serialised_contents() };
        let header = MessageHeader::new(self.get_next_message_id(),
                                        destination, self.our_source_address(), authority);
        let message = RoutingMessage::new(MessageTypeTag::PutData, header,
                request, &self.id.get_crypto_secret_sign_key());

        // FIXME: We might want to return the result.
        let _ = encode(&message).map(|msg| self.send_swarm_or_parallel(&self.id(), &msg));
    }

    /// Add something to the network
    pub fn unauthorised_put(&mut self, destination: NameType, content: Box<Sendable>) {
        let destination = types::DestinationAddress{ dest: destination, reply_to: None };
        let request = PutData{ name: content.name(), data: content.serialised_contents() };
        let header = MessageHeader::new(self.get_next_message_id(), destination,
                                        self.our_source_address(), Authority::Unknown);
        let message = RoutingMessage::new(MessageTypeTag::UnauthorisedPut, header,
                request, &self.id.get_crypto_secret_sign_key());

        // FIXME: We might want to return the result.
        let _ = encode(&message).map(|msg| self.send_swarm_or_parallel(&self.id(), &msg));
    }

    /// Refresh the content in the close group nodes of group address content::name.
    /// This method needs to be called when churn is triggered.
    /// all the group members need to call this, otherwise it will not be resolved as a valid
    /// content.
    pub fn refresh(&mut self, content: Box<Sendable>) {
        self.put(content.name(), content, false);
    }

    /// Mutate something on the network (you must prove ownership) - Direct call
    pub fn post(&self, destination: NameType, content: Vec<u8>) { unimplemented!() }

    pub fn bootstrap(&mut self, bootstrap_list: Option<Vec<Endpoint>>,
                     beacon_port: Option<u16>) -> Result<(), RoutingError> {
        let bootstrapped_to = try!(self.connection_manager.bootstrap(bootstrap_list, beacon_port)
                                   .map_err(|_|RoutingError::FailedToBootstrap));
        self.bootstrap_endpoint = Some(bootstrapped_to);
        // starts swapping ID with the bootstrap peer
        self.send_bootstrap_id_request()
    }

    pub fn run(&mut self) {
        let event = self.event_input.try_recv();

        if event.is_err() { return; }

        match event.unwrap() {
            crust::Event::NewMessage(endpoint, bytes) => {
                match self.endpoint_to_name(&endpoint).map(|n|n.clone()) {
                    Some(name) => {
                        ignore(self.message_received(&name, bytes));
                    },
                    None => {
                        ignore(self.bootstrap_message_received(endpoint, bytes));
                    }
                }
            },
            crust::Event::NewConnection(endpoint) => {
                self.handle_connect(endpoint);
            },
            crust::Event::LostConnection(endpoint) => {
                self.handle_lost_connection(endpoint);
            }
        }
    }

    fn generate_bootstrap_header(&self, message_id: MessageId) -> MessageHeader {
        MessageHeader::new( message_id,
                            types::DestinationAddress{ dest: NameType::new([0u8; NAME_TYPE_LEN]),
                                                       reply_to: None },
                            types::SourceAddress{ from_node: self.id(),
                                                  from_group: None,
                                                  reply_to: None },
                            Authority::ManagedNode)
    }

    fn send_bootstrap_id_request(&mut self) -> RoutingResult {
        let message_id = self.get_next_message_id();
        let message = RoutingMessage::new(MessageTypeTag::BootstrapIdRequest,
                                          self.generate_bootstrap_header(message_id),
                                          BootstrapIdRequest { sender_id: self.id() },
                                          &self.id.get_crypto_secret_sign_key());

        self.send_to_bootstrap_node(&try!(encode(&message)));
        Ok(())
    }

    fn send_bootstrap_id_response(&mut self, peer_endpoint: Endpoint) {
        let message_id = self.get_next_message_id();
        let message = RoutingMessage::new(MessageTypeTag::BootstrapIdResponse,
                                          self.generate_bootstrap_header(message_id),
                                          BootstrapIdResponse { sender_id: self.id() },
                                          &self.id.get_crypto_secret_sign_key());

        // need to send to bootstrap node as we are not yet connected to anyone else
        ignore(encode(&message).map(|msg| self.send(Some(peer_endpoint).iter(), &msg)));
    }

    fn handle_bootstrap_id_response(&mut self, peer_endpoint: Endpoint, bytes: Bytes, is_client: bool) {
        if self.all_connections.0.contains_key(&peer_endpoint) {
            // ignore further request once added or not in sequence (not recorded as pending)
            return;
        }
        let bootstrap_id_response_msg = decode::<BootstrapIdResponse>(&bytes);
        if bootstrap_id_response_msg.is_err() {  // TODO handle non routing connection here
            return;
        }
        let bootstrap_id_response_msg = bootstrap_id_response_msg.unwrap();
        assert!(self.bootstrap_node_id.is_none());
        assert_eq!(self.bootstrap_endpoint, Some(peer_endpoint.clone()));
        self.bootstrap_node_id = Some(bootstrap_id_response_msg.sender_id.clone());

        self.all_connections.0.insert(peer_endpoint.clone(), bootstrap_id_response_msg.sender_id.clone());
        self.all_connections.1.insert(bootstrap_id_response_msg.sender_id.clone(), peer_endpoint.clone());

        // put our public id so that our connect requests are validated
        //self.put_own_public_id(); // FIXME enable this with sentinel

        // connect to close group
        let find_group_msg = self.construct_find_group_msg();
        ignore(encode(&find_group_msg).map(|msg|self.send_to_bootstrap_node(&msg)));
    }

    fn put_own_public_id(&mut self) {
        let our_public_id: types::PublicId = types::PublicId::new(&self.id);
        let message_id = self.get_next_message_id();
        let destination = types::DestinationAddress{ dest: our_public_id.name.clone(), reply_to: None };
        let source = types::SourceAddress{ from_node: self.id(), from_group: None,
                                            reply_to: self.bootstrap_node_id.clone() };
        let authority = Authority::ManagedNode;
        let request = PutPublicId{ public_id: our_public_id };
        let header = MessageHeader::new(message_id, destination, source, authority);
        let message = RoutingMessage::new(MessageTypeTag::PutPublicId, header,
            request, &self.id.get_crypto_secret_sign_key());
        ignore(encode(&message).map(|msg|self.send_to_bootstrap_node(&msg)));
    }

    fn handle_connect(&mut self, peer_endpoint: Endpoint) {
        if self.routing_table.mark_as_connected(&peer_endpoint) {
            return;
        }
    }

    fn handle_lost_connection(&mut self, peer_endpoint: Endpoint) {
        let removed_entry = self.all_connections.0.remove(&peer_endpoint);
        if removed_entry.is_some() {
            let peer_id = removed_entry.unwrap();
            self.routing_table.drop_node(&peer_id);
            self.all_connections.1.remove(&peer_id);
          // TODO : remove from the non routing list
          // FIXME call handle_churn here
        }
    }

    //TODO(team) This method needs to be triggered when routing table close group changes
    fn on_churn(&mut self, close_group: Vec<NameType>) {
        let actions = self.interface.handle_churn(close_group);
        self.invoke_routing_actions(actions);
    }

    fn invoke_routing_actions(&mut self, routing_actions: Vec<node_interface::RoutingNodeAction>) {
        for routing_action in routing_actions {
            match routing_action {
                node_interface::RoutingNodeAction::Put { destination: x, content: y, is_client: z, } => self.put(x, y, z),
                node_interface::RoutingNodeAction::Get { type_id: x, name: y, } => self.get(x, y),
                node_interface::RoutingNodeAction::Refresh { content: x, } => self.refresh(x),
                node_interface::RoutingNodeAction::Post => unimplemented!(),
                node_interface::RoutingNodeAction::None => (),
            }
        }
    }

    fn message_received(&mut self, peer_id: &NameType, serialised_msg: Bytes) -> RoutingResult {
        // Parse
        let message = try!(decode::<RoutingMessage>(&serialised_msg));
        let header = message.message_header;
        let body = message.serialised_body;

        // filter check
        if self.filter.check(&header.get_filter()) {
            // should just return quietly
            return Err(RoutingError::FilterCheckFailed);
        }
        // add to filter
        self.filter.add(header.get_filter());

        // check if we can add source to rt
        // self.check_and_send_connect_request_msg();  // FIXME

        // add to cache
        if message.message_type == MessageTypeTag::GetDataResponse {
            let get_data_response = try!(decode::<GetDataResponse>(&body));
            let _ = get_data_response.data.map(|data| {
                if data.len() != 0 {
                    let _ = self.mut_interface().handle_cache_put(
                        header.from_authority(), header.from(), data);
                }
            });
        }

        // cache check / response
        if message.message_type == MessageTypeTag::GetData {
            let get_data = try!(decode::<GetData>(&body));

            let retrieved_data = self.mut_interface().handle_cache_get(
                get_data.name_and_type_id.type_id.clone() as u64,
                get_data.name_and_type_id.name.clone(),
                header.from_authority(),
                header.from());

            match retrieved_data {
                Ok(action) => match action {
                    Action::Reply(data) => {
                        let reply = self.construct_get_data_response_msg(&header, &get_data, data);
                        return encode(&reply).map(|reply| {
                            self.send_swarm_or_parallel(&header.send_to().dest, &reply);
                        }).map_err(From::from);
                    },
                    _ => (),
                },
                Err(_) => (),
            };
        }

        self.send_swarm_or_parallel(&header.destination.dest, &serialised_msg);

        // handle relay request/response
        if header.destination.dest == self.own_name {
            self.send_by_name(header.destination.reply_to.iter(), serialised_msg);
        }

        if !self.address_in_close_group_range(&header.destination.dest) {
            println!("{:?} not for us ", self.own_name);
            return Ok(());
        }

        // Drop message before Sentinel check if it is a direct message type (Connect, ConnectResponse)
        // and this node is in the group but the message destination is another group member node.
        // "not for me"

        // pre-sentinel message handling
        match message.message_type {
            MessageTypeTag::UnauthorisedPut => self.handle_put_data(header, body),
            MessageTypeTag::GetKey => self.handle_get_key(header, body),
            MessageTypeTag::GetGroupKey => self.handle_get_group_key(header, body),
            _ => {
                // Sentinel check

                // switch message type
                match message.message_type {
                    MessageTypeTag::ConnectRequest => self.handle_connect_request(header, body),
                    MessageTypeTag::ConnectResponse => self.handle_connect_response(body),
                    MessageTypeTag::FindGroup => self.handle_find_group(header, body),
                    MessageTypeTag::FindGroupResponse => self.handle_find_group_response(header, body),
                    MessageTypeTag::GetData => self.handle_get_data(header, body),
                    MessageTypeTag::GetDataResponse => self.handle_get_data_response(header, body),
                    MessageTypeTag::Post => self.handle_post(header, body),
                    MessageTypeTag::PostResponse => self.handle_post_response(header, body),
                    MessageTypeTag::PutData => self.handle_put_data(header, body),
                    MessageTypeTag::PutDataResponse => self.handle_put_data_response(header, body),
                    MessageTypeTag::PutPublicId => self.handle_put_public_id(header, body),
                    //PutKey,
                    _ => {
                        println!("unhandled message from {:?}", peer_id);
                        Err(RoutingError::UnknownMessageType)
                    }
                }
            }
        }

    }

    fn bootstrap_message_received(&mut self, peer_endpoint: Endpoint, serialised_msg: Bytes) -> RoutingResult {
        let message = try!(decode::<RoutingMessage>(&serialised_msg));

        if message.message_type == MessageTypeTag::BootstrapIdRequest {
            let request = try!(decode::<BootstrapIdRequest>(&message.serialised_body));
            if self.bootstrap_node_id.is_none() {
                self.bootstrap_node_id = Some(request.sender_id.clone());
                self.bootstrap_endpoint = Some(peer_endpoint.clone());
            }
            self.all_connections.0.insert(peer_endpoint.clone(), request.sender_id.clone());
            self.all_connections.1.insert(request.sender_id.clone(), peer_endpoint.clone());
            self.send_bootstrap_id_response(peer_endpoint);
        } else if message.message_type == MessageTypeTag::BootstrapIdResponse {
            self.handle_bootstrap_id_response(peer_endpoint, message.serialised_body,
                                              message.message_header.authority == Authority::Client);
        }
        Ok(())
    }

    /// This method sends a GetGroupKeyResponse message on receiving the GetGroupKey request.
    /// It collects and replies with all the public signature keys from its close group.
    fn handle_get_group_key(&mut self, original_header : MessageHeader, body : Bytes) -> RoutingResult {
        let get_group_key = try!(decode::<GetGroupKey>(&body));

        let group_keys = self.routing_table.our_close_group()
                         .into_iter()
                         .map(|node| (node.fob.name, node.fob.public_sign_key))
                         // add our own signature key
                         .chain(Some((self.id.get_name(),self.id.get_public_sign_key())).into_iter())
                         .collect::<Vec<_>>();

        let routing_msg = self.construct_get_group_key_response_msg(&original_header,
                                                                    &get_group_key,
                                                                    group_keys);
        let encoded_msg = try!(encode(&routing_msg));
        let original_group = original_header.from_group();
        original_group.map(|group| self.send_swarm_or_parallel(&group, &encoded_msg));
        Ok(())
    }

    fn handle_connect_request(&mut self, original_header: MessageHeader, body: Bytes) -> RoutingResult {
        println!("{:?} received ConnectRequest ", self.own_name);
        let connect_request = try!(decode::<ConnectRequest>(&body));
        // Collect the local and external endpoints into a single vector to construct a NodeInfo
        let mut peer_endpoints = connect_request.local_endpoints.clone();
        peer_endpoints.extend(connect_request.external_endpoints.clone().into_iter());
        let peer_node_info =
            NodeInfo::new(connect_request.requester_fob.clone(), peer_endpoints, None);

        // Try to add to the routing table.  If unsuccessful, no need to continue.
        let (added, _) = self.routing_table.add_node(peer_node_info);
        if !added {
            return Err(RoutingError::AlreadyConnected);  // FIXME can also be not added to rt
        }

        // Try to connect to the peer.
        self.connection_manager.connect(connect_request.local_endpoints.clone());
        self.connection_manager.connect(connect_request.external_endpoints.clone());

        // Send the response containing out details.
        let routing_msg = self.construct_connect_response_msg(&original_header, &connect_request);
        let serialised_message = try!(encode(&routing_msg));

        self.send_swarm_or_parallel(&connect_request.requester_id, &serialised_message);
<<<<<<< HEAD

        if self.bootstrap_endpoint.is_some() {
            self.send_to_bootstrap_node(&routing_msg);
        }

        if original_header.source.reply_to.is_some() {
            let reply_to_address = original_header.source.reply_to.unwrap();
            // FIXME: Discuss: Might be the case that we want to ignore these errors?
            return match self.all_connections.1.get(&reply_to_address) {
                Some(reply_to) => {
                    let msg = try!(encode(&routing_msg));
                    self.send_to(&reply_to, msg).map_err(From::from)
                },
                None => Err(RoutingError::AlreadyConnected)
            }
        }
=======
        self.send_to_bootstrap_node(&serialised_message);
        self.send_by_name(original_header.source.reply_to.iter(), serialised_message);
>>>>>>> 8691687a

        Ok(())
    }

    fn handle_connect_response(&mut self, body: Bytes) -> RoutingResult {
        println!("{:?} received ConnectResponse", self.own_name);
        let connect_response = try!(decode::<ConnectResponse>(&body));
        // Collect the local and external endpoints into a single vector to construct a NodeInfo
        let mut peer_endpoints = connect_response.receiver_local_endpoints.clone();
        peer_endpoints.extend(connect_response.receiver_external_endpoints.clone().into_iter());
        let peer_node_info =
            NodeInfo::new(connect_response.receiver_fob.clone(), peer_endpoints, None);

        // Try to add to the routing table.  If unsuccessful, no need to continue.
        let (added, _) = self.routing_table.add_node(peer_node_info.clone());
        if !added {
           return Ok(());
        }

        // Try to connect to the peer.
        self.connection_manager.connect(connect_response.receiver_local_endpoints.clone());
        self.connection_manager.connect(connect_response.receiver_external_endpoints.clone());
        Ok(())
    }

    fn handle_find_group(&mut self, original_header: MessageHeader, body: Bytes) -> RoutingResult {
        println!("{:?} received FindGroup {:?}", self.own_name, original_header.message_id);
        let find_group = try!(decode::<FindGroup>(&body));

        let group = self.routing_table.our_close_group().into_iter()
                    .map(|x|x.fob)
                    // add ourselves
                    .chain(Some(types::PublicId::new(&self.id)).into_iter())
                    .collect::<Vec<_>>();

        let routing_msg = self.construct_find_group_response_msg(&original_header, &find_group, group);

        let serialised_msg = try!(encode(&routing_msg));

        self.send_swarm_or_parallel(&original_header.send_to().dest, &serialised_msg);
        // if node is in my group && in non routing list send it to non_routing list as well
        self.send_by_name(original_header.source.reply_to.iter(), serialised_msg);

<<<<<<< HEAD
        // if node in my group && in non routing list send it to non_routnig list as well
        if original_header.source.reply_to.is_some() {
            let reply_to_address = original_header.source.reply_to.unwrap();
            // FIXME: Discuss: Might be the case that we want to ignore these errors?
            return match self.all_connections.1.get(&reply_to_address) {
                Some(reply_to) => {
                    let msg = try!(encode(&routing_msg));
                    self.send_to(&reply_to, msg).map_err(From::from)
                },
                None => Err(RoutingError::AlreadyConnected),
            }
        }
=======
>>>>>>> 8691687a
        Ok(())
    }

    fn handle_find_group_response(&mut self, original_header: MessageHeader, body: Bytes) -> RoutingResult {
        println!("{:?} received FindGroupResponse", self.own_name);
        let find_group_response = try!(decode::<FindGroupResponse>(&body));

        for peer in find_group_response.group {
            if self.routing_table.check_node(&peer.name) {
                ignore(self.send_connect_request_msg(&peer.name));
            }
        }

        Ok(())
    }

    //FIXME  not sure if we need to return a RoutingResult or a generic error
    fn send_connect_request_msg(&mut self, peer_id: &NameType) -> RoutingResult {
        let routing_msg = self.construct_connect_request_msg(&peer_id);
        let serialised_message = try!(encode(&routing_msg));

        self.send_swarm_or_parallel(peer_id, &serialised_message);
        self.send_to_bootstrap_node(&serialised_message);
        Ok(())
    }

    fn handle_get_data(&mut self, header: MessageHeader, body: Bytes) -> RoutingResult {
        let get_data = try!(decode::<GetData>(&body));
        let type_id = get_data.name_and_type_id.type_id.clone();
        let our_authority = our_authority(&get_data.name_and_type_id.name, &header,
                                          &self.routing_table);
        let from_authority = header.from_authority();
        let from = header.from();
        let name = get_data.name_and_type_id.name.clone();

        match self.mut_interface().handle_get(type_id, name, our_authority.clone(), from_authority, from) {
            Ok(action) => match action {
                Action::Reply(data) => {
                    let routing_msg = RoutingMessage::new(MessageTypeTag::GetDataResponse, header.create_reply(&self.own_name, &our_authority),
                        GetDataResponse{ name_and_type_id :get_data.name_and_type_id, data: Ok(data) },
                        &self.id.get_crypto_secret_sign_key());
                    let encoded_msg = try!(encode(&routing_msg));
                    self.send_swarm_or_parallel(&header.send_to().dest, &encoded_msg);
                },
                Action::SendOn(dest_nodes) => {
                    for dest_node in dest_nodes {
                        let send_on_header = header.create_send_on(&self.own_name, &our_authority, &dest_node);
                        let routing_msg = RoutingMessage::new(MessageTypeTag::GetData, send_on_header,
                            get_data.clone(), &self.id.get_crypto_secret_sign_key());
                        let encoded_msg = try!(encode(&routing_msg));
                        self.send_swarm_or_parallel(&dest_node, &encoded_msg);
                    }
                }
            },
            Err(InterfaceError::Abort) => {;},
            Err(InterfaceError::Response(error)) => {
                let routing_msg = RoutingMessage::new(MessageTypeTag::GetDataResponse, header.create_reply(&self.own_name, &our_authority),
                    GetDataResponse{ name_and_type_id :get_data.name_and_type_id, data: Err(error) },
                    &self.id.get_crypto_secret_sign_key());
                let encoded_msg = try!(encode(&routing_msg));
                self.send_swarm_or_parallel(&header.send_to().dest, &encoded_msg);
            }
        }
        Ok(())
    }

    fn handle_get_key(&mut self, header: MessageHeader, body: Bytes) -> RoutingResult {
        let get_key = try!(decode::<GetKey>(&body));
        let type_id = 106u64;
        let our_authority = our_authority(&get_key.target_id, &header, &self.routing_table);
        let from_authority = header.from_authority();
        let from = header.from();
        let name = get_key.target_id.clone();

        let action = try!(self.mut_interface().handle_get_key(type_id, name, our_authority.clone(), from_authority, from));

        match action {
            Action::Reply(data) => {
                let public_key = try!(decode::<types::PublicSignKey>(&data));
                let routing_msg = RoutingMessage::new(MessageTypeTag::GetKeyResponse, header.create_reply(&self.own_name, &our_authority),
                    GetKeyResponse{ address : get_key.target_id.clone(), public_sign_key : public_key },
                    &self.id.get_crypto_secret_sign_key());
                let encoded_msg = try!(encode(&routing_msg));
                self.send_swarm_or_parallel(&header.send_to().dest, &encoded_msg);
                },
            Action::SendOn(dest_nodes) => {
                for dest_node in dest_nodes {
                    let send_on_header = header.create_send_on(&self.own_name, &our_authority, &dest_node);
                    let routing_msg = RoutingMessage::new(MessageTypeTag::GetKey, send_on_header,
                        get_key.clone(), &self.id.get_crypto_secret_sign_key());
                    let encoded_msg = try!(encode(&routing_msg));
                    self.send_swarm_or_parallel(&dest_node, &encoded_msg);
                }
            }
        }
        Ok(())
    }

    fn handle_get_data_response(&mut self, header: MessageHeader, body: Bytes) -> RoutingResult {
        let get_data_response = try!(decode::<GetDataResponse>(&body));
        let from = header.from();
        self.mut_interface().handle_get_response(from, get_data_response.data);
        Ok(())
    }

    fn handle_post(&mut self, header : MessageHeader, body : Bytes) -> RoutingResult {
        let post = try!(decode::<Post>(&body));
        let our_authority = our_authority(&post.name, &header, &self.routing_table);
        match try!(self.mut_interface().handle_post(our_authority.clone(),
                                                    header.authority.clone(),
                                                    header.from(),
                                                    post.name.clone(),
                                                    post.data.clone())) {
            Action::Reply(data) => {
                Ok(()) // TODO: implement post_response
            },
            Action::SendOn(destinations) => {
                for destination in destinations {
                    let send_on_header = header.create_send_on(&self.own_name,
                        &our_authority, &destination);
                    let routing_msg = RoutingMessage::new(MessageTypeTag::Post,
                        send_on_header, post.clone(), &self.id.get_crypto_secret_sign_key());
                    self.send_swarm_or_parallel(&destination, &try!(encode(&routing_msg)));
                }
                Ok(())
            },
        }
    }

    fn handle_post_response(&self, header : MessageHeader, body : Bytes) -> RoutingResult {
        // currently no post_response object; out of sprint (2015-04-30)
        Ok(())
    }

    /// On bootstrapping a node can temporarily publish its PublicId in the group.
    /// Sentinel will query this pool.  No handle_get_public_id is needed.
    fn handle_put_public_id(&mut self, header: MessageHeader, body: Bytes) -> RoutingResult {
        // if data type is public id and our authority is nae then add to public_id_cache
        // don't call upper layer if public id type
        let put_public_id = try!(decode::<PutPublicId>(&body));
        match our_authority(&put_public_id.public_id.name, &header, &self.routing_table) {
            Authority::NaeManager => {
                // FIXME (prakash) signature check ?
                // TODO (Ben): check whether to accept id into group;
                //             restrict on minimal similar number of leading bits.
                self.public_id_cache.add(put_public_id.public_id.name.clone(),
                                           put_public_id.public_id);
                Ok(())
            },
            _ => {
                Err(RoutingError::BadAuthority)
            }
        }
    }

    // // for clients, below methods are required
    fn handle_put_data(&mut self, header: MessageHeader, body: Bytes) -> RoutingResult {
        let put_data = try!(decode::<PutData>(&body));
        let our_authority = our_authority(&put_data.name, &header, &self.routing_table);
        let from_authority = header.from_authority();
        let from = header.from();
        let to = header.send_to();

        match try!(self.mut_interface().handle_put(our_authority.clone(), from_authority, from,
                                                   to, put_data.data.clone())) {
            Action::Reply(reply_data) => {
                let reply_header = header.create_reply(&self.own_name, &our_authority);
                let reply_to = match our_authority {
                    Authority::ClientManager => match header.reply_to() {
                        Some(client) => client,
                        None => header.from()
                    },
                    _ => header.from()
                };
                let put_data_response = PutDataResponse {
                    name : put_data.name.clone(),
                    data : Ok(reply_data),
                };
                let routing_msg = RoutingMessage::new(MessageTypeTag::PutDataResponse,
                    reply_header, put_data_response, &self.id.get_crypto_secret_sign_key());
                self.send_swarm_or_parallel(&reply_to, &try!(encode(&routing_msg)));
                Ok(())
            },
            Action::SendOn(destinations) => {
                for destination in destinations {
                    let send_on_header = header.create_send_on(&self.own_name,
                        &our_authority, &destination);
                    let routing_msg = RoutingMessage::new(MessageTypeTag::PutData,
                        send_on_header, put_data.clone(), &self.id.get_crypto_secret_sign_key());
                    self.send_swarm_or_parallel(&destination, &try!(encode(&routing_msg)));
                }
                Ok(())
            },
        }
    }

    fn handle_put_data_response(&mut self, header: MessageHeader, body: Bytes) -> RoutingResult {
        let put_data_response = try!(decode::<PutDataResponse>(&body));
        let from_authority = header.from_authority();
        let from = header.from();
        self.mut_interface().handle_put_response(from_authority, from, put_data_response.data);
        Ok(())
    }

    fn our_source_address(&self) -> types::SourceAddress {
        if self.bootstrap_endpoint.is_some() {
            let id = self.all_connections.0.get(&self.bootstrap_endpoint.clone().unwrap());
            if id.is_some() {
                return types::SourceAddress{ from_node: id.unwrap().clone(),
                                             from_group: None,
                                             reply_to: Some(self.own_name.clone()) }
            }
        }
        return types::SourceAddress{ from_node: self.own_name.clone(),
                                     from_group: None,
                                     reply_to: None }
    }

    fn group_address_for_group(&self, group_address : &types::GroupAddress) -> types::SourceAddress {
        types::SourceAddress {
          from_node : self.own_name.clone(),
          from_group : Some(group_address.clone()),
          reply_to : None
        }
    }

    fn our_group_address(&self, group_id: NameType) -> types::SourceAddress {
        types::SourceAddress{ from_node: self.own_name.clone(), from_group: Some(group_id.clone()),
                                reply_to: None }
    }

    fn construct_get_group_key_response_msg(&mut self, original_header : &MessageHeader,
                                            get_group_key : &GetGroupKey,
                                            group_keys : Vec<(NameType, types::PublicSignKey)>)
                                            -> RoutingMessage {
        let header = MessageHeader::new(
            // Sentinel accumulates on the same MessageId to be returned.
            original_header.message_id.clone(),
            original_header.send_to(),
            self.our_group_address(get_group_key.target_id.clone()),
            Authority::NaeManager);

        RoutingMessage::new(MessageTypeTag::GetGroupKeyResponse, header,
            GetGroupKeyResponse{ public_sign_keys  : group_keys },
            &self.id.get_crypto_secret_sign_key()
        )
    }

    fn construct_find_group_msg(&mut self) -> RoutingMessage {
        let header = MessageHeader::new(
            self.get_next_message_id(),
            types::DestinationAddress {
                 dest:     self.own_name.clone(),
                 reply_to: Some(self.id())
            },
            self.our_source_address(),
            Authority::ManagedNode);

        RoutingMessage::new(MessageTypeTag::FindGroup, header,
            FindGroup{ requester_id: self.own_name.clone(),
                       target_id:    self.own_name.clone()},
            &self.id.get_crypto_secret_sign_key())
    }

    fn construct_find_group_response_msg(&mut self, original_header : &MessageHeader,
                                         find_group: &FindGroup,
                                         group: Vec<types::PublicId>) -> RoutingMessage {
        let header = MessageHeader::new(self.get_next_message_id(),
            original_header.send_to(),
            self.our_group_address(find_group.target_id.clone()),
            Authority::NaeManager);

        RoutingMessage::new(MessageTypeTag::FindGroupResponse, header,
            FindGroupResponse{ group: group }, &self.id.get_crypto_secret_sign_key())
    }

    // TODO(Ben): this function breaks consistency and does not return RoutingMessage
    fn construct_success_msg(&mut self) -> ConnectSuccess {
        let connect_success = ConnectSuccess {
                                                peer_id: self.own_name.clone(),
                                                peer_fob: types::PublicId::new(&self.id),
                                              };
        return connect_success
    }

    fn construct_connect_request_msg(&mut self, peer_id: &NameType) -> RoutingMessage {
        let header = MessageHeader::new(self.get_next_message_id(),
            types::DestinationAddress {dest: peer_id.clone(), reply_to: None },
            self.our_source_address(), Authority::ManagedNode);

        // FIXME: We're sending all accepting connections as local since we don't differentiate
        // between local and external yet.
        let connect_request = ConnectRequest {
            local_endpoints: self.accepting_on.clone(),
            external_endpoints: vec![],
            requester_id: self.own_name.clone(),
            receiver_id: peer_id.clone(),
            requester_fob: types::PublicId::new(&self.id),
        };

        RoutingMessage::new(MessageTypeTag::ConnectRequest, header, connect_request,
            &self.id.get_crypto_secret_sign_key())
    }

    fn construct_connect_response_msg(&mut self, original_header : &MessageHeader,
                                      connect_request: &ConnectRequest) -> RoutingMessage {
        println!("{:?} construct_connect_response_msg ", self.own_name);
        debug_assert!(connect_request.receiver_id == self.own_name, format!("{:?} == {:?} failed", self.own_name, connect_request.receiver_id));

        let header = MessageHeader::new(self.get_next_message_id(),
            original_header.send_to(), self.our_source_address(),
            Authority::ManagedNode);

        // FIXME: We're sending all accepting connections as local since we don't differentiate
        // between local and external yet.
        let connect_response = ConnectResponse {
            requester_local_endpoints: connect_request.local_endpoints.clone(),
            requester_external_endpoints: connect_request.external_endpoints.clone(),
            receiver_local_endpoints: self.accepting_on.clone(),
            receiver_external_endpoints: vec![],
            requester_id: connect_request.requester_id.clone(),
            receiver_id: self.own_name.clone(),
            receiver_fob: types::PublicId::new(&self.id) };

        RoutingMessage::new(MessageTypeTag::ConnectResponse, header,
            connect_response, &self.id.get_crypto_secret_sign_key())
    }

    fn construct_get_data_response_msg(&mut self, original_header: &MessageHeader,
                                       get_data: &GetData, data: Vec<u8>) -> RoutingMessage {
        let header = MessageHeader::new( self.get_next_message_id(),
            original_header.send_to(), self.our_source_address(),
            Authority::ManagedNode);
        let get_data_response = GetDataResponse {
            name_and_type_id: get_data.name_and_type_id.clone(), data: Ok(data)
        };
        RoutingMessage::new(MessageTypeTag::GetDataResponse, header,
            get_data_response, &self.id.get_crypto_secret_sign_key())
    }

    fn get_next_message_id(&mut self) -> MessageId {
        let temp = self.next_message_id;
        self.next_message_id += 1;
        return temp;
    }

    fn send<'a, I>(&self, targets: I, message: &Bytes) where I: Iterator<Item=&'a Endpoint> {
        for target in targets {
            ignore(self.connection_manager.send(target.clone(), message.clone()));
        }
    }

    fn send_by_name<'a, I>(&self, peers: I, serialised_msg: Bytes) where I: Iterator<Item=&'a NameType> {
        for peer in peers {
            self.send(self.name_to_endpoint(peer).into_iter(), &serialised_msg);
        }
    }

    fn name_to_endpoint(&self, name: &NameType) -> Option<&Endpoint> {
        self.all_connections.1.get(name)
    }

    fn endpoint_to_name(&self, endpoint: &Endpoint) -> Option<&NameType> {
        self.all_connections.0.get(&endpoint)
    }

    fn send_to_bootstrap_node(&mut self, msg: &Bytes) {
        self.send(self.bootstrap_endpoint.iter(), &msg);
    }

    fn send_swarm_or_parallel(&self, target: &NameType, msg: &Bytes) {
        self.send(self.get_connected_targets(target).iter().filter_map(|name|self.name_to_endpoint(&name)), msg);
    }

    fn get_connected_targets(&self, target: &NameType) -> Vec<NameType> {
        let nodes = self.routing_table.target_nodes(target.clone());
        nodes.iter().filter_map(|node_info| {
            match node_info.connected_endpoint {
                Some(_) => Some(node_info.id()),
                None => None
            }
        }).collect()
    }

    fn address_in_close_group_range(&self, address: &NameType) -> bool {
        if self.routing_table.size() < RoutingTable::get_group_size() {
            return true;
        }

        let close_group = self.routing_table.our_close_group();
        closer_to_target(&address, &self.routing_table.our_close_group().pop().unwrap().id(), &self.own_name)
    }

    pub fn id(&self) -> NameType { self.own_name.clone() }

    fn mut_interface(&mut self) -> &mut F { self.interface.deref_mut() }
}

fn encode<T>(value: &T) -> Result<Bytes, CborError> where T: Encodable {
    let mut enc = Encoder::from_memory();
    try!(enc.encode(&[value]));
    Ok(enc.into_bytes())
}

fn decode<T>(bytes: &Bytes) -> Result<T, CborError> where T: Decodable {
    let mut dec = Decoder::from_bytes(&bytes[..]);
    match dec.decode().next() {
        Some(result) => result,
        None => Err(CborError::UnexpectedEOF)
    }
}

fn ignore<R,E>(_: Result<R,E>) {}

#[cfg(test)]
mod test {
    use routing_node::{RoutingNode};
    use node_interface::*;
    use name_type::NameType;
    use super::encode;
    use super::super::Action;
    use error::{ResponseError, InterfaceError};
    use sendable::Sendable;
    use messages::put_data::PutData;
    use messages::put_data_response::PutDataResponse;
    use messages::get_data::GetData;
    use messages::get_data_response::GetDataResponse;
    use messages::get_client_key::GetKey;
    use messages::post::Post;
    use messages::put_public_id::PutPublicId;
    use messages::{RoutingMessage, MessageTypeTag};
    use message_header::MessageHeader;
    use types::{MessageId};
    use std::sync::{Arc, Mutex};
    use routing_table;
    use test_utils::Random;
    use rand::random;
    use name_type::{closer_to_target};
    use types;
    use types::{Id, PublicId};
    use authority::Authority;
    use rustc_serialize::{Encodable, Decodable};
    use cbor::{Encoder};
    use std::thread;
    use test_utils::{random_endpoint, random_endpoints};

    struct NullInterface;

    #[derive(Clone)]
    struct Stats {
        call_count: u32,
        data: Vec<u8>
    }

    struct TestInterface {
        stats: Arc<Mutex<Stats>>
    }

    struct TestData {
        data: Vec<u8>
    }

    impl TestData {
        fn new(in_data: Vec<u8>) -> TestData {
            TestData { data: in_data }
        }
    }

    impl Sendable for TestData {
        fn name(&self) -> NameType { Random::generate_random() }

        fn type_tag(&self)->u64 { unimplemented!() }

        fn serialised_contents(&self)->Vec<u8> { self.data.clone() }

        fn refresh(&self)->bool {
            false
        }

        fn merge(&self, responses: Vec<Box<Sendable>>) -> Option<Box<Sendable>> { None }
    }

    impl Interface for TestInterface {
        fn handle_get_key(&mut self, type_id: u64, name : NameType, our_authority: Authority,
                          from_authority: Authority, from_address: NameType) -> Result<Action, InterfaceError> {
            let stats = self.stats.clone();
            let mut stats_value = stats.lock().unwrap();
            stats_value.call_count += 1;
            let data = stats_value.data.clone();
            Ok(Action::Reply(data))
        }
        fn handle_get(&mut self, type_id: u64, name : NameType, our_authority: Authority,
                      from_authority: Authority, from_address: NameType) -> Result<Action, InterfaceError> {
            let stats = self.stats.clone();
            let mut stats_value = stats.lock().unwrap();
            stats_value.call_count += 1;
            Ok(Action::Reply("handle_get called".to_string().into_bytes()))
        }
        fn handle_put(&mut self, our_authority: Authority, from_authority: Authority,
                    from_address: NameType, dest_address: types::DestinationAddress,
                    data: Vec<u8>) -> Result<Action, InterfaceError> {
            let stats = self.stats.clone();
            let mut stats_value = stats.lock().unwrap();
            stats_value.call_count += 1;
            stats_value.data = match from_authority {
                Authority::Unknown => "UnauthorisedPut".to_string().into_bytes(),
                _   => "AuthorisedPut".to_string().into_bytes(),
            };
            Ok(Action::Reply(data))
        }
        fn handle_post(&mut self, our_authority: Authority, from_authority: Authority,
                       from_address: NameType, name: NameType, data: Vec<u8>) -> Result<Action, InterfaceError> {
            let stats = self.stats.clone();
            let mut stats_value = stats.lock().unwrap();
            stats_value.call_count += 1;
            stats_value.data = data.clone();
            Ok(Action::Reply(data))
        }
        fn handle_get_response(&mut self, from_address: NameType, response: Result<Vec<u8>,
                               ResponseError>) -> RoutingNodeAction {
            let stats = self.stats.clone();
            let mut stats_value = stats.lock().unwrap();
            stats_value.call_count += 1;
            stats_value.data = "handle_get_response called".to_string().into_bytes();
            RoutingNodeAction::None
        }
        fn handle_put_response(&mut self, from_authority: Authority, from_address: NameType,
                               response: Result<Vec<u8>, ResponseError>) {
            let stats = self.stats.clone();
            let mut stats_value = stats.lock().unwrap();
            stats_value.call_count += 1;
            stats_value.data = match response {
               Ok(data) => data,
                Err(_) => vec![]
            };
        }
        fn handle_post_response(&mut self, from_authority: Authority, from_address: NameType,
                                response: Result<Vec<u8>, ResponseError>) {
            unimplemented!();
        }
        fn handle_churn(&mut self, close_group: Vec<NameType>)
            -> Vec<RoutingNodeAction> {
            unimplemented!();
        }
        fn handle_cache_get(&mut self, type_id: u64, name : NameType, from_authority: Authority,
                            from_address: NameType) -> Result<Action, InterfaceError> {
            Err(InterfaceError::Abort)
        }
        fn handle_cache_put(&mut self, from_authority: Authority, from_address: NameType,
                            data: Vec<u8>) -> Result<Action, InterfaceError> {
            Err(InterfaceError::Abort)
        }
    }

    #[test]
    fn check_next_id() {
      let mut routing_node = RoutingNode::new(TestInterface { stats: Arc::new(Mutex::new(Stats {call_count: 0, data: vec![]})) });
      assert_eq!(routing_node.get_next_message_id() + 1, routing_node.get_next_message_id());
    }

    fn call_operation<T>(operation: T, message_type: MessageTypeTag, stats: Arc<Mutex<Stats>>) -> Stats where T: Encodable, T: Decodable {
        let stats_copy = stats.clone();
        let mut n1 = RoutingNode::new(TestInterface { stats: stats_copy });
        let header = MessageHeader {
            message_id:  n1.get_next_message_id(),
            destination: types::DestinationAddress { dest: n1.own_name.clone(), reply_to: None },
            source:      types::SourceAddress { from_node: Random::generate_random(), from_group: None, reply_to: None },
            authority:   match message_type {
                MessageTypeTag::UnauthorisedPut => Authority::Unknown,
                _ => Authority::NaeManager
                }
        };

        let message = RoutingMessage::new( message_type, header.clone(),
            operation, &n1.id.get_crypto_secret_sign_key());

        let serialised_msssage = encode(&message).unwrap();

        let _ = n1.message_received(&header.source.from_node, serialised_msssage);
        let stats = stats.clone();
        let stats_value = stats.lock().unwrap();
        stats_value.clone()
    }

#[test]
    fn call_put() {
        let data = "this is a known string".to_string().into_bytes();
        let chunk = Box::new(TestData::new(data));
        let mut n1 = RoutingNode::new(TestInterface { stats: Arc::new(Mutex::new(Stats {call_count: 0, data: vec![]})) });
        let name: NameType = Random::generate_random();
        n1.put(name, chunk, true);
    }

#[test]
    fn call_unauthorised_put() {
        let data = "this is a known string".to_string().into_bytes();
        let chunk = Box::new(TestData::new(data));
        let mut n1 = RoutingNode::new(TestInterface { stats: Arc::new(Mutex::new(Stats {call_count: 0, data: vec![]})) });
        let name: NameType = Random::generate_random();
        n1.unauthorised_put(name, chunk);
    }

#[test]
    fn call_handle_put() {
        let stats = Arc::new(Mutex::new(Stats {call_count: 0, data: vec![]}));
        let put_data: PutData = Random::generate_random();
        assert_eq!(call_operation(put_data, MessageTypeTag::PutData, stats).call_count, 1u32);
    }

#[test]
    fn call_handle_authorised_put() {
        let stats = Arc::new(Mutex::new(Stats {call_count: 0, data: vec![]}));
        let unauthorised_put: PutData = Random::generate_random();
        let result_stats = call_operation(unauthorised_put, MessageTypeTag::UnauthorisedPut, stats);
        assert_eq!(result_stats.call_count, 1u32);
        assert_eq!(result_stats.data, "UnauthorisedPut".to_string().into_bytes());
    }

#[test]
    fn call_handle_put_response() {
        let stats = Arc::new(Mutex::new(Stats {call_count: 0, data: vec![]}));
        let put_data_response: PutDataResponse = Random::generate_random();
        assert_eq!(call_operation(put_data_response, MessageTypeTag::PutDataResponse, stats).call_count, 1u32);
    }

#[test]
    fn call_get() {
        let mut n1 = RoutingNode::new(TestInterface { stats: Arc::new(Mutex::new(Stats {call_count: 0, data: vec![]})) });
        let name: NameType = Random::generate_random();
        n1.get(100u64, name);
    }

#[test]
    fn call_handle_get_data() {
        let stats = Arc::new(Mutex::new(Stats {call_count: 0, data: vec![]}));
        let get_data: GetData = Random::generate_random();
        assert_eq!(call_operation(get_data, MessageTypeTag::GetData, stats).call_count, 1u32);
    }

#[test]
    fn call_handle_get_data_response() {
        let stats = Arc::new(Mutex::new(Stats {call_count: 0, data: vec![]}));
        let get_data: GetDataResponse = Random::generate_random();
        assert_eq!(call_operation(get_data, MessageTypeTag::GetDataResponse, stats).call_count, 1u32);
    }

#[test]
    fn call_handle_get_key() {
        let stats = Arc::new(Mutex::new(Stats {call_count: 0, data: vec![]}));
        let get_key: GetKey = Random::generate_random();
        let public_key: types::PublicSignKey = Random::generate_random();
        let mut enc = Encoder::from_memory();
        let _ = enc.encode(&[public_key]);
        stats.lock().unwrap().data = enc.into_bytes();
        assert_eq!(call_operation(get_key, MessageTypeTag::GetKey, stats).call_count, 1u32);
    }

#[test]
    fn call_handle_post() {
        let stats = Arc::new(Mutex::new(Stats {call_count: 0, data: vec![]}));
        let post: Post = Random::generate_random();
        assert_eq!(call_operation(post, MessageTypeTag::Post, stats).call_count, 1u32);
    }

#[test]
    fn network() {
        let network_size = 2usize;
        let node = Arc::new(Mutex::new(RoutingNode::new(TestInterface { stats: Arc::new(Mutex::new(Stats {call_count: 0, data: vec![]})) })));
        let use_node = node.clone();
        let mut runners = Vec::new();
        runners.push(thread::spawn(move || loop {
                let mut use_node = use_node.lock().unwrap();
                use_node.run();
                if use_node.routing_table.size() == network_size - 1 {
                    break;
                }
            }));
        let listening_endpoints = node.lock().unwrap().accepting_on.clone();
        println!("network: {:?},    {:?}", &listening_endpoints, node.lock().unwrap().id());
        for _ in 0..(network_size - 1) {
            let node = Arc::new(Mutex::new(RoutingNode::new(TestInterface { stats: Arc::new(Mutex::new(Stats {call_count: 0, data: vec![]})) })));
            let use_node = node.clone();
            runners.push(thread::spawn(move || loop {
                    let mut use_node = use_node.lock().unwrap();
                    use_node.run();
                    if use_node.routing_table.size() == network_size - 1 {
                        break;
                    }
                }));
            let mut use_node2 = node.lock().unwrap();
            match use_node2.bootstrap(Some(listening_endpoints.clone()), None) {
                Ok(_) => { assert!(true) },
                Err(_)  => { assert!(false); }
            }
            thread::sleep_ms(1000);
        }

        for runner in runners {
            assert!(runner.join().is_ok());
        }
    }

    #[test]
    fn cache_public_id() {
        // copy from our_authority_full_routing_table test
        let mut routing_node = RoutingNode::new(TestInterface { stats: Arc::new(Mutex::new(Stats {call_count: 0, data: vec![]})) });

        let mut count : usize = 0;
        loop {
            routing_node.routing_table.add_node(routing_table::NodeInfo::new(
                                       PublicId::new(&Id::new()), random_endpoints(),
                                       Some(random_endpoint())));
            count += 1;
            if routing_node.routing_table.size() >=
                routing_table::RoutingTable::get_optimal_size() { break; }
            if count >= 2 * routing_table::RoutingTable::get_optimal_size() {
                panic!("Routing table does not fill up."); }
        }
        let a_message_id : MessageId = random::<u32>();
        let our_name = routing_node.own_name.clone();
        let our_close_group : Vec<routing_table::NodeInfo>
            = routing_node.routing_table.our_close_group();
        let furthest_node_close_group : routing_table::NodeInfo
            = our_close_group.last().unwrap().clone();
        // end copy from our_authority_full_routing_table

        let total_inside : u32 = 50;
        let limit_attempts : u32 = 200;
        let mut stored_public_ids : Vec<PublicId> = Vec::with_capacity(total_inside as usize);

        let mut count_inside : u32 = 0;
        let mut count_total : u32 = 0;
        loop {
            let put_public_id = PutPublicId{ public_id :  PublicId::new(&Id::new()) };
            let put_public_id_header : MessageHeader = MessageHeader {
                message_id : a_message_id.clone(),
                destination : types::DestinationAddress {
                    dest : put_public_id.public_id.name.clone(),
                    reply_to : None },
                source : types::SourceAddress {
                    from_node : Random::generate_random(),  // Bootstrap node or ourself
                    from_group : None,
                    reply_to : None },
                authority : Authority::ManagedNode
            };
            let serialised_msg = encode(&put_public_id).unwrap();
            let result = routing_node.handle_put_public_id(put_public_id_header,
                serialised_msg);
            if closer_to_target(&put_public_id.public_id.name.clone(),
                                &furthest_node_close_group.id,
                                &our_name) {
                assert!(result.is_ok());
                stored_public_ids.push(put_public_id.public_id);
                count_inside += 1;
            } else {
                assert!(result.is_err());
            }
            count_total += 1;
            if count_inside >= total_inside {
                break; // succcess
            }
            if count_total >= limit_attempts {
                if count_inside > 0 {
                    println!("Could only verify {} successful public_ids inside
                            our group before limit reached.", count_inside);
                    break;
                } else { panic!("No PublicIds were found inside our close group!"); }
            }
        }
        for public_id in stored_public_ids {
            assert!(routing_node.public_id_cache.check(&public_id.name));
        }
        // assert no outside keys were cached
        assert_eq!(routing_node.public_id_cache.len(), total_inside as usize);
    }

    //#[test]
    //fn test_routing_node() {
    //    let f1 = NullInterface;
    //    let f2 = NullInterface;
    //    let f3 = NullInterface;
    //    let n1 = RoutingNode::new(NameType::generate_random(), f1);
    //    let n2 = RoutingNode::new(NameType::generate_random(), f2);
    //    let n3 = RoutingNode::new(NameType::generate_random(), f3);

    //    println!("{:?}->Alice", n1.id());
    //    println!("{:?}->Betty", n2.id());
    //    println!("{:?}->Casey", n3.id());
    //    let n1_ep = n1.accepting_on().unwrap();
    //    let n2_ep = n2.accepting_on().unwrap();
    //    let n3_ep = n3.accepting_on().unwrap();

    //    fn run_node(n: RoutingNode<NullInterface>, my_ep: SocketAddr, his_ep: SocketAddr)
    //        -> thread::JoinHandle
    //    {
    //        thread::spawn(move || {
    //            let mut n = n;
    //            let bootstrap_ep = SocketAddr::from_str(&format!("127.0.0.1:{}", 5483u16)).unwrap();
    //            if my_ep.port() != bootstrap_ep.port() {
    //                n.add_bootstrap(bootstrap_ep);
    //            }
    //            n.run();
    //        })
    //    }

    //    let t1 = run_node(n1, n1_ep.clone(), n2_ep.clone());
    //    let t2 = run_node(n2, n2_ep.clone(), n1_ep.clone());
    //    thread::sleep_ms(1000);
    //    println!("Starting node 3 ... ");
    //    let t3 = run_node(n3, n3_ep.clone(), n1_ep.clone());
    //    assert!(t1.join().is_ok());
    //    assert!(t2.join().is_ok());
    //    assert!(t3.join().is_ok());
    //}
}<|MERGE_RESOLUTION|>--- conflicted
+++ resolved
@@ -486,27 +486,8 @@
         let serialised_message = try!(encode(&routing_msg));
 
         self.send_swarm_or_parallel(&connect_request.requester_id, &serialised_message);
-<<<<<<< HEAD
-
-        if self.bootstrap_endpoint.is_some() {
-            self.send_to_bootstrap_node(&routing_msg);
-        }
-
-        if original_header.source.reply_to.is_some() {
-            let reply_to_address = original_header.source.reply_to.unwrap();
-            // FIXME: Discuss: Might be the case that we want to ignore these errors?
-            return match self.all_connections.1.get(&reply_to_address) {
-                Some(reply_to) => {
-                    let msg = try!(encode(&routing_msg));
-                    self.send_to(&reply_to, msg).map_err(From::from)
-                },
-                None => Err(RoutingError::AlreadyConnected)
-            }
-        }
-=======
         self.send_to_bootstrap_node(&serialised_message);
         self.send_by_name(original_header.source.reply_to.iter(), serialised_message);
->>>>>>> 8691687a
 
         Ok(())
     }
@@ -550,21 +531,6 @@
         // if node is in my group && in non routing list send it to non_routing list as well
         self.send_by_name(original_header.source.reply_to.iter(), serialised_msg);
 
-<<<<<<< HEAD
-        // if node in my group && in non routing list send it to non_routnig list as well
-        if original_header.source.reply_to.is_some() {
-            let reply_to_address = original_header.source.reply_to.unwrap();
-            // FIXME: Discuss: Might be the case that we want to ignore these errors?
-            return match self.all_connections.1.get(&reply_to_address) {
-                Some(reply_to) => {
-                    let msg = try!(encode(&routing_msg));
-                    self.send_to(&reply_to, msg).map_err(From::from)
-                },
-                None => Err(RoutingError::AlreadyConnected),
-            }
-        }
-=======
->>>>>>> 8691687a
         Ok(())
     }
 
